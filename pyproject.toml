--- conflicted
+++ resolved
@@ -70,12 +70,8 @@
     "chardet==5.2.0",
     "pypdf==6.4.0",
     "fpdf2==2.8.2",
-<<<<<<< HEAD
     "reportlab>=4.0.0",
-    "pymdown-extensions==10.14.2",
-=======
     "pymdown-extensions==10.17.2",
->>>>>>> 6f1486ff
     "docx2txt==0.8",
     "python-docx==1.1.2",
     "python-pptx==1.0.2",
