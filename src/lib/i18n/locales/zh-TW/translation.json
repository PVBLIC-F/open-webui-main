--- conflicted
+++ resolved
@@ -396,12 +396,8 @@
 	"Select a mode": "選擇模式",
 	"Select a model": "選擇一個模型",
 	"Select an Ollama instance": "選擇 Ollama 實例",
-<<<<<<< HEAD
-	"Select model": "",
+	"Select model": "選擇模型",
 	"Selected models do not support image inputs": "",
-=======
-	"Select model": "選擇模型",
->>>>>>> 009e85d5
 	"Send": "",
 	"Send a Message": "傳送訊息",
 	"Send message": "傳送訊息",
