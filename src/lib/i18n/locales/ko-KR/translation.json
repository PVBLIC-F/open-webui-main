--- conflicted
+++ resolved
@@ -396,12 +396,8 @@
 	"Select a mode": "모드 선택",
 	"Select a model": "모델 선택",
 	"Select an Ollama instance": "Ollama 인스턴스 선택",
-<<<<<<< HEAD
-	"Select model": "",
+	"Select model": "모델 선택",
 	"Selected models do not support image inputs": "",
-=======
-	"Select model": "모델 선택",
->>>>>>> 009e85d5
 	"Send": "",
 	"Send a Message": "메시지 보내기",
 	"Send message": "메시지 보내기",
