<script lang="ts">
	import { toast } from 'svelte-sonner';
	import dayjs from 'dayjs';

	import { createEventDispatcher } from 'svelte';
	import { onMount, tick, getContext } from 'svelte';
	import type { Writable } from 'svelte/store';
	import type { i18n as i18nType, t } from 'i18next';

	const i18n = getContext<Writable<i18nType>>('i18n');

	const dispatch = createEventDispatcher();

	import { createNewFeedback, getFeedbackById, updateFeedbackById } from '$lib/apis/evaluations';
	import { getChatById } from '$lib/apis/chats';
	import { generateTags } from '$lib/apis';

	import { config, models, settings, temporaryChatEnabled, TTSWorker, user, mobile } from '$lib/stores';
	import { synthesizeOpenAISpeech } from '$lib/apis/audio';
	import { imageGenerations } from '$lib/apis/images';
	import {
		copyToClipboard as _copyToClipboard,
		approximateToHumanReadable,
		getMessageContentParts,
		sanitizeResponseContent,
		createMessagesList,
		formatDate,
		removeDetails,
		removeAllDetails
	} from '$lib/utils';
	import { WEBUI_BASE_URL } from '$lib/constants';

	import Name from './Name.svelte';
	import ProfileImage from './ProfileImage.svelte';
	import Skeleton from './Skeleton.svelte';
	import Image from '$lib/components/common/Image.svelte';
	import Tooltip from '$lib/components/common/Tooltip.svelte';
	import RateComment from './RateComment.svelte';
	import Spinner from '$lib/components/common/Spinner.svelte';
	import WebSearchResults from './ResponseMessage/WebSearchResults.svelte';
	import Sparkles from '$lib/components/icons/Sparkles.svelte';

	import DeleteConfirmDialog from '$lib/components/common/ConfirmDialog.svelte';

	import Error from './Error.svelte';
	import Citations from './Citations.svelte';
	import CodeExecutions from './CodeExecutions.svelte';
	import ContentRenderer from './ContentRenderer.svelte';
	import { KokoroWorker } from '$lib/workers/KokoroWorker';
	import FileItem from '$lib/components/common/FileItem.svelte';
	import FollowUps from './ResponseMessage/FollowUps.svelte';
	import { fade } from 'svelte/transition';
	import { flyAndScale } from '$lib/utils/transitions';
	import RegenerateMenu from './ResponseMessage/RegenerateMenu.svelte';
	import StatusHistory from './ResponseMessage/StatusHistory.svelte';
	import FullHeightIframe from '$lib/components/common/FullHeightIframe.svelte';

	interface MessageType {
		id: string;
		model: string;
		content: string;
		files?: { type: string; url: string }[];
		timestamp: number;
		role: string;
		statusHistory?: {
			done: boolean;
			action: string;
			description: string;
			urls?: string[];
			query?: string;
		}[];
		status?: {
			done: boolean;
			action: string;
			description: string;
			urls?: string[];
			query?: string;
		};
		done: boolean;
		error?: boolean | { content: string };
		sources?: string[];
		code_executions?: {
			uuid: string;
			name: string;
			code: string;
			language?: string;
			result?: {
				error?: string;
				output?: string;
				files?: { name: string; url: string }[];
			};
		}[];
		info?: {
			openai?: boolean;
			prompt_tokens?: number;
			completion_tokens?: number;
			total_tokens?: number;
			eval_count?: number;
			eval_duration?: number;
			prompt_eval_count?: number;
			prompt_eval_duration?: number;
			total_duration?: number;
			load_duration?: number;
			usage?: unknown;
		};
		annotation?: { type: string; rating: number };
	}

	export let chatId = '';
	export let history;
	export let messageId;
	export let selectedModels = [];

	let message: MessageType = JSON.parse(JSON.stringify(history.messages[messageId]));
	$: if (history.messages) {
		if (JSON.stringify(message) !== JSON.stringify(history.messages[messageId])) {
			message = JSON.parse(JSON.stringify(history.messages[messageId]));
		}
	}

	export let siblings;

	export let setInputText: Function = () => {};
	export let gotoMessage: Function = () => {};
	export let showPreviousMessage: Function;
	export let showNextMessage: Function;

	export let updateChat: Function;
	export let editMessage: Function;
	export let saveMessage: Function;
	export let rateMessage: Function;
	export let actionMessage: Function;
	export let deleteMessage: Function;

	export let submitMessage: Function;
	export let continueResponse: Function;
	export let regenerateResponse: Function;

	export let addMessages: Function;

	export let isLastMessage = true;
	export let readOnly = false;
	export let editCodeBlock = true;
	export let topPadding = false;

	let citationsElement: HTMLDivElement;
	let buttonsContainerElement: HTMLDivElement;
	let showDeleteConfirm = false;

	let model = null;
	$: model = $models.find((m) => m.id === message.model);

	let edit = false;
	let editedContent = '';
	let editTextAreaElement: HTMLTextAreaElement;

	let messageIndexEdit = false;

	let audioParts: Record<number, HTMLAudioElement | null> = {};
	let speaking = false;
	let speakingIdx: number | undefined;

	let loadingSpeech = false;
	let generatingImage = false;

	let showRateComment = false;

	const copyToClipboard = async (text) => {
		text = removeAllDetails(text);

		if (($config?.ui?.response_watermark ?? '').trim() !== '') {
			text = `${text}\n\n${$config?.ui?.response_watermark}`;
		}

		const res = await _copyToClipboard(text, null, $settings?.copyFormatted ?? false);
		if (res) {
			toast.success($i18n.t('Copying to clipboard was successful!'));
		}
	};

	const playAudio = (idx: number) => {
		return new Promise<void>((res) => {
			speakingIdx = idx;
			const audio = audioParts[idx];

			if (!audio) {
				return res();
			}

			audio.play();
			audio.onended = async () => {
				await new Promise((r) => setTimeout(r, 300));

				if (Object.keys(audioParts).length - 1 === idx) {
					speaking = false;
				}

				res();
			};
		});
	};

	const toggleSpeakMessage = async () => {
		if (speaking) {
			try {
				speechSynthesis.cancel();

				if (speakingIdx !== undefined && audioParts[speakingIdx]) {
					audioParts[speakingIdx]!.pause();
					audioParts[speakingIdx]!.currentTime = 0;
				}
			} catch {}

			speaking = false;
			speakingIdx = undefined;
			return;
		}

		if (!(message?.content ?? '').trim().length) {
			toast.info($i18n.t('No content to speak'));
			return;
		}

		speaking = true;

		const content = removeAllDetails(message.content);

		if ($config.audio.tts.engine === '') {
			let voices = [];
			const getVoicesLoop = setInterval(() => {
				voices = speechSynthesis.getVoices();
				if (voices.length > 0) {
					clearInterval(getVoicesLoop);

					const voice =
						voices
							?.filter(
								(v) => v.voiceURI === ($settings?.audio?.tts?.voice ?? $config?.audio?.tts?.voice)
							)
							?.at(0) ?? undefined;

					console.log(voice);

					const speak = new SpeechSynthesisUtterance(content);
					speak.rate = $settings.audio?.tts?.playbackRate ?? 1;

					console.log(speak);

					speak.onend = () => {
						speaking = false;
						if ($settings.conversationMode) {
							document.getElementById('voice-input-button')?.click();
						}
					};

					if (voice) {
						speak.voice = voice;
					}

					speechSynthesis.speak(speak);
				}
			}, 100);
		} else {
			loadingSpeech = true;

			const messageContentParts: string[] = getMessageContentParts(
				content,
				$config?.audio?.tts?.split_on ?? 'punctuation'
			);

			if (!messageContentParts.length) {
				console.log('No content to speak');
				toast.info($i18n.t('No content to speak'));

				speaking = false;
				loadingSpeech = false;
				return;
			}

			console.debug('Prepared message content for TTS', messageContentParts);

			audioParts = messageContentParts.reduce(
				(acc, _sentence, idx) => {
					acc[idx] = null;
					return acc;
				},
				{} as typeof audioParts
			);

			let lastPlayedAudioPromise = Promise.resolve(); // Initialize a promise that resolves immediately

			if ($settings.audio?.tts?.engine === 'browser-kokoro') {
				if (!$TTSWorker) {
					await TTSWorker.set(
						new KokoroWorker({
							dtype: $settings.audio?.tts?.engineConfig?.dtype ?? 'fp32'
						})
					);

					await $TTSWorker.init();
				}

				for (const [idx, sentence] of messageContentParts.entries()) {
					const blob = await $TTSWorker
						.generate({
							text: sentence,
							voice: $settings?.audio?.tts?.voice ?? $config?.audio?.tts?.voice
						})
						.catch((error) => {
							console.error(error);
							toast.error(`${error}`);

							speaking = false;
							loadingSpeech = false;
						});

					if (blob) {
						const audio = new Audio(blob);
						audio.playbackRate = $settings.audio?.tts?.playbackRate ?? 1;

						audioParts[idx] = audio;
						loadingSpeech = false;
						lastPlayedAudioPromise = lastPlayedAudioPromise.then(() => playAudio(idx));
					}
				}
			} else {
				for (const [idx, sentence] of messageContentParts.entries()) {
					const res = await synthesizeOpenAISpeech(
						localStorage.token,
						$settings?.audio?.tts?.defaultVoice === $config.audio.tts.voice
							? ($settings?.audio?.tts?.voice ?? $config?.audio?.tts?.voice)
							: $config?.audio?.tts?.voice,
						sentence
					).catch((error) => {
						console.error(error);
						toast.error(`${error}`);

						speaking = false;
						loadingSpeech = false;
					});

					if (res) {
						const blob = await res.blob();
						const blobUrl = URL.createObjectURL(blob);
						const audio = new Audio(blobUrl);
						audio.playbackRate = $settings.audio?.tts?.playbackRate ?? 1;

						audioParts[idx] = audio;
						loadingSpeech = false;
						lastPlayedAudioPromise = lastPlayedAudioPromise.then(() => playAudio(idx));
					}
				}
			}
		}
	};

	let preprocessedDetailsCache = [];

	function preprocessForEditing(content: string): string {
		// Replace <details>...</details> with unique ID placeholder
		const detailsBlocks = [];
		let i = 0;

		content = content.replace(/<details[\s\S]*?<\/details>/gi, (match) => {
			detailsBlocks.push(match);
			return `<details id="__DETAIL_${i++}__"/>`;
		});

		// Store original blocks in the editedContent or globally (see merging later)
		preprocessedDetailsCache = detailsBlocks;

		return content;
	}

	function postprocessAfterEditing(content: string): string {
		const restoredContent = content.replace(
			/<details id="__DETAIL_(\d+)__"\/>/g,
			(_, index) => preprocessedDetailsCache[parseInt(index)] || ''
		);

		return restoredContent;
	}

	const editMessageHandler = async () => {
		edit = true;

		editedContent = preprocessForEditing(message.content);

		await tick();

		editTextAreaElement.style.height = '';
		editTextAreaElement.style.height = `${editTextAreaElement.scrollHeight}px`;
	};

	const editMessageConfirmHandler = async () => {
		const messageContent = postprocessAfterEditing(editedContent ? editedContent : '');
		editMessage(message.id, { content: messageContent }, false);

		edit = false;
		editedContent = '';

		await tick();
	};

	const saveAsCopyHandler = async () => {
		const messageContent = postprocessAfterEditing(editedContent ? editedContent : '');

		editMessage(message.id, { content: messageContent });

		edit = false;
		editedContent = '';

		await tick();
	};

	const cancelEditMessage = async () => {
		edit = false;
		editedContent = '';
		await tick();
	};

	const generateImage = async (message: MessageType) => {
		generatingImage = true;
		const res = await imageGenerations(localStorage.token, message.content).catch((error) => {
			toast.error(`${error}`);
		});
		console.log(res);

		if (res) {
			const files = res.map((image) => ({
				type: 'image',
				url: `${image.url}`
			}));

			saveMessage(message.id, {
				...message,
				files: files
			});
		}

		generatingImage = false;
	};

	let feedbackLoading = false;

	const feedbackHandler = async (rating: number | null = null, details: object | null = null) => {
		feedbackLoading = true;
		console.log('Feedback', rating, details);

		const updatedMessage = {
			...message,
			annotation: {
				...(message?.annotation ?? {}),
				...(rating !== null ? { rating: rating } : {}),
				...(details ? details : {})
			}
		};

		const chat = await getChatById(localStorage.token, chatId).catch((error) => {
			toast.error(`${error}`);
		});
		if (!chat) {
			return;
		}

		const messages = createMessagesList(history, message.id);

		let feedbackItem = {
			type: 'rating',
			data: {
				...(updatedMessage?.annotation ? updatedMessage.annotation : {}),
				model_id: message?.selectedModelId ?? message.model,
				...(history.messages[message.parentId].childrenIds.length > 1
					? {
							sibling_model_ids: history.messages[message.parentId].childrenIds
								.filter((id) => id !== message.id)
								.map((id) => history.messages[id]?.selectedModelId ?? history.messages[id].model)
						}
					: {})
			},
			meta: {
				arena: message ? message.arena : false,
				model_id: message.model,
				message_id: message.id,
				message_index: messages.length,
				chat_id: chatId
			},
			snapshot: {
				chat: chat
			}
		};

		const baseModels = [
			feedbackItem.data.model_id,
			...(feedbackItem.data.sibling_model_ids ?? [])
		].reduce((acc, modelId) => {
			const model = $models.find((m) => m.id === modelId);
			if (model) {
				acc[model.id] = model?.info?.base_model_id ?? null;
			} else {
				// Log or handle cases where corresponding model is not found
				console.warn(`Model with ID ${modelId} not found`);
			}
			return acc;
		}, {});
		feedbackItem.meta.base_models = baseModels;

		let feedback = null;
		if (message?.feedbackId) {
			feedback = await updateFeedbackById(
				localStorage.token,
				message.feedbackId,
				feedbackItem
			).catch((error) => {
				toast.error(`${error}`);
			});
		} else {
			feedback = await createNewFeedback(localStorage.token, feedbackItem).catch((error) => {
				toast.error(`${error}`);
			});

			if (feedback) {
				updatedMessage.feedbackId = feedback.id;
			}
		}

		console.log(updatedMessage);
		saveMessage(message.id, updatedMessage);

		await tick();

		if (!details) {
			showRateComment = true;

			if (!updatedMessage.annotation?.tags && (message?.content ?? '') !== '') {
				// attempt to generate tags
				const tags = await generateTags(localStorage.token, message.model, messages, chatId).catch(
					(error) => {
						console.error(error);
						return [];
					}
				);
				console.log(tags);

				if (tags) {
					updatedMessage.annotation.tags = tags;
					feedbackItem.data.tags = tags;

					saveMessage(message.id, updatedMessage);
					await updateFeedbackById(
						localStorage.token,
						updatedMessage.feedbackId,
						feedbackItem
					).catch((error) => {
						toast.error(`${error}`);
					});
				}
			}
		}

		feedbackLoading = false;
	};

	const deleteMessageHandler = async () => {
		deleteMessage(message.id);
	};

	$: if (!edit) {
		(async () => {
			await tick();
		})();
	}

	onMount(async () => {
		// console.log('ResponseMessage mounted');

		await tick();
		if (buttonsContainerElement) {
			buttonsContainerElement.addEventListener('wheel', function (event) {
				if (buttonsContainerElement.scrollWidth <= buttonsContainerElement.clientWidth) {
					// If the container is not scrollable, horizontal scroll
					return;
				} else {
					event.preventDefault();

					if (event.deltaY !== 0) {
						// Adjust horizontal scroll position based on vertical scroll
						buttonsContainerElement.scrollLeft += event.deltaY;
					}
				}
			});
		}
	});
</script>

<DeleteConfirmDialog
	bind:show={showDeleteConfirm}
	title={$i18n.t('Delete message?')}
	on:confirm={() => {
		deleteMessageHandler();
	}}
/>

{#key message.id}
	<div
		class=" flex w-full message-{message.id}"
		id="message-{message.id}"
		dir={$settings.chatDirection}
	>
		<div class={`shrink-0 ltr:mr-3 rtl:ml-3 hidden @lg:flex mt-1 `}>
			<ProfileImage
				src={model?.info?.meta?.profile_image_url ??
					($i18n.language === 'dg-DG'
						? `${WEBUI_BASE_URL}/doge.png`
						: `${WEBUI_BASE_URL}/favicon.png`)}
				className={'size-8 assistant-message-profile-image'}
			/>
		</div>

		<div class="flex-auto w-0 pl-1 relative">
<<<<<<< HEAD
			<!-- TEST: Showing new layout for everyone -->
			<div class="flex flex-col items-start mb-1" style="background: yellow;">
				<div class="text-sm font-semibold text-black dark:text-white">
					TEST - NEW LAYOUT
				</div>
				<div class="text-xs text-gray-600 dark:text-gray-400">
					{model?.name ?? message.model}
=======
			{#if $mobile}
				<!-- Mobile: Split model name at colon - Provider on top, Model underneath -->
				{@const modelNameFull = model?.name ?? message.model}
				{@const modelParts = modelNameFull.includes(':') ? modelNameFull.split(':', 2) : [modelNameFull]}
				{@const provider = modelParts[0]?.trim() || modelNameFull}
				{@const modelName = modelParts[1]?.trim() || ''}
				<div class="flex flex-col items-start">
					<Tooltip content={modelNameFull} placement="top-start">
						<div class="text-sm font-semibold text-black dark:text-white">
							{provider}
						</div>
						{#if modelName}
							<div class="text-xs text-gray-600 dark:text-gray-400">
								{modelName}
							</div>
						{/if}
					</Tooltip>
>>>>>>> 99d1c160
				</div>
			</div>
			
			{#if false}
			{:else}
				<!-- Desktop: Original behavior with model name -->
				<Name>
					<Tooltip content={model?.name ?? message.model} placement="top-start">
						<span class="line-clamp-1 text-black dark:text-white">
							{model?.name ?? message.model}
						</span>
					</Tooltip>

					{#if message.timestamp}
					<div
						class="self-center text-xs font-medium first-letter:capitalize ml-0.5 translate-y-[1px] {($settings?.highContrastMode ??
						false)
							? 'dark:text-gray-100 text-gray-900'
							: 'invisible group-hover:visible transition text-gray-400'}"
					>
						<Tooltip content={dayjs(message.timestamp * 1000).format('LLLL')}>
							<span class="line-clamp-1"
								>{$i18n.t(formatDate(message.timestamp * 1000), {
									LOCALIZED_TIME: dayjs(message.timestamp * 1000).format('LT'),
									LOCALIZED_DATE: dayjs(message.timestamp * 1000).format('L')
								})}</span
							>
						</Tooltip>
					</div>
					{/if}
				</Name>
			{/if}

			<div>
				<div class="chat-{message.role} w-full min-w-full markdown-prose">
					<div>
						{#if model?.info?.meta?.capabilities?.status_updates ?? true}
							<StatusHistory
								statusHistory={message?.statusHistory}
								expand={message?.content === ''}
							/>
						{/if}

						{#if message?.files && message.files?.filter((f) => f.type === 'image').length > 0}
							<div class="my-1 w-full flex overflow-x-auto gap-2 flex-wrap">
								{#each message.files as file}
									<div>
										{#if file.type === 'image'}
											<Image src={file.url} alt={message.content} />
										{:else}
											<FileItem
												item={file}
												url={file.url}
												name={file.name}
												type={file.type}
												size={file?.size}
												small={true}
											/>
										{/if}
									</div>
								{/each}
							</div>
						{/if}

						{#if message?.embeds && message.embeds.length > 0}
							<div class="my-1 w-full flex overflow-x-auto gap-2 flex-wrap">
								{#each message.embeds as embed, idx}
									<div class="my-2 w-full" id={`${message.id}-embeds-${idx}`}>
										<FullHeightIframe
											src={embed}
											allowScripts={true}
											allowForms={true}
											allowSameOrigin={true}
											allowPopups={true}
										/>
									</div>
								{/each}
							</div>
						{/if}

						{#if edit === true}
							<div class="w-full bg-gray-50 dark:bg-gray-800 rounded-3xl px-5 py-3 my-2">
								<textarea
									id="message-edit-{message.id}"
									bind:this={editTextAreaElement}
									class=" bg-transparent outline-hidden w-full resize-none"
									bind:value={editedContent}
									on:input={(e) => {
										e.target.style.height = '';
										e.target.style.height = `${e.target.scrollHeight}px`;
									}}
									on:keydown={(e) => {
										if (e.key === 'Escape') {
											document.getElementById('close-edit-message-button')?.click();
										}

										const isCmdOrCtrlPressed = e.metaKey || e.ctrlKey;
										const isEnterPressed = e.key === 'Enter';

										if (isCmdOrCtrlPressed && isEnterPressed) {
											document.getElementById('confirm-edit-message-button')?.click();
										}
									}}
								/>

								<div class=" mt-2 mb-1 flex justify-between text-sm font-medium">
									<div>
										<button
											id="save-new-message-button"
											class="px-3.5 py-1.5 bg-gray-50 hover:bg-gray-100 dark:bg-gray-800 dark:hover:bg-gray-700 border border-gray-100 dark:border-gray-700 text-gray-700 dark:text-gray-200 transition rounded-3xl"
											on:click={() => {
												saveAsCopyHandler();
											}}
										>
											{$i18n.t('Save As Copy')}
										</button>
									</div>

									<div class="flex space-x-1.5">
										<button
											id="close-edit-message-button"
											class="px-3.5 py-1.5 bg-white dark:bg-gray-900 hover:bg-gray-100 text-gray-800 dark:text-gray-100 transition rounded-3xl"
											on:click={() => {
												cancelEditMessage();
											}}
										>
											{$i18n.t('Cancel')}
										</button>

										<button
											id="confirm-edit-message-button"
											class="px-3.5 py-1.5 bg-gray-900 dark:bg-white hover:bg-gray-850 text-gray-100 dark:text-gray-800 transition rounded-3xl"
											on:click={() => {
												editMessageConfirmHandler();
											}}
										>
											{$i18n.t('Save')}
										</button>
									</div>
								</div>
							</div>
						{:else}
							<div class="w-full flex flex-col relative" id="response-content-container">
								{#if message.content === '' && !message.error && ((model?.info?.meta?.capabilities?.status_updates ?? true) ? (message?.statusHistory ?? [...(message?.status ? [message?.status] : [])]).length === 0 || (message?.statusHistory?.at(-1)?.hidden ?? false) : true)}
									<Skeleton />
								{:else if message.content && message.error !== true}
									<!-- always show message contents even if there's an error -->
									<!-- unless message.error === true which is legacy error handling, where the error message is stored in message.content -->
									<ContentRenderer
										id={`${chatId}-${message.id}`}
										messageId={message.id}
										{history}
										{selectedModels}
										content={message.content}
										sources={message.sources}
										floatingButtons={message?.done &&
											!readOnly &&
											($settings?.showFloatingActionButtons ?? true)}
										save={!readOnly}
										preview={!readOnly}
										{editCodeBlock}
										{topPadding}
										done={($settings?.chatFadeStreamingText ?? true)
											? (message?.done ?? false)
											: true}
										{model}
										onTaskClick={async (e) => {
											console.log(e);
										}}
										onSourceClick={async (id, idx) => {
											console.log(id, idx);

											if (citationsElement) {
												citationsElement?.showSourceModal(idx - 1);
											}
										}}
										onAddMessages={({ modelId, parentId, messages }) => {
											addMessages({ modelId, parentId, messages });
										}}
										onSave={({ raw, oldContent, newContent }) => {
											history.messages[message.id].content = history.messages[
												message.id
											].content.replace(raw, raw.replace(oldContent, newContent));

											updateChat();
										}}
									/>
								{/if}

								{#if message?.error}
									<Error content={message?.error?.content ?? message.content} />
								{/if}

								{#if (message?.sources || message?.citations) && (model?.info?.meta?.capabilities?.citations ?? true)}
									<Citations
										bind:this={citationsElement}
										id={message?.id}
										sources={message?.sources ?? message?.citations}
										{readOnly}
									/>
								{/if}

								{#if message.code_executions}
									<CodeExecutions codeExecutions={message.code_executions} />
								{/if}
							</div>
						{/if}
					</div>
				</div>

				{#if !edit}
					<div
						bind:this={buttonsContainerElement}
						class="flex justify-start overflow-x-auto buttons text-gray-600 dark:text-gray-500 mt-0.5"
					>
						{#if message.done || siblings.length > 1}
							{#if siblings.length > 1}
								<div class="flex self-center min-w-fit" dir="ltr">
									<button
										aria-label={$i18n.t('Previous message')}
										class="self-center p-1 hover:bg-black/5 dark:hover:bg-white/5 dark:hover:text-white hover:text-black rounded-md transition"
										on:click={() => {
											showPreviousMessage(message);
										}}
									>
										<svg
											aria-hidden="true"
											xmlns="http://www.w3.org/2000/svg"
											fill="none"
											viewBox="0 0 24 24"
											stroke="currentColor"
											stroke-width="2.5"
											class="size-3.5"
										>
											<path
												stroke-linecap="round"
												stroke-linejoin="round"
												d="M15.75 19.5 8.25 12l7.5-7.5"
											/>
										</svg>
									</button>

									{#if messageIndexEdit}
										<div
											class="text-sm flex justify-center font-semibold self-center dark:text-gray-100 min-w-fit"
										>
											<input
												id="message-index-input-{message.id}"
												type="number"
												value={siblings.indexOf(message.id) + 1}
												min="1"
												max={siblings.length}
												on:focus={(e) => {
													e.target.select();
												}}
												on:blur={(e) => {
													gotoMessage(message, e.target.value - 1);
													messageIndexEdit = false;
												}}
												on:keydown={(e) => {
													if (e.key === 'Enter') {
														gotoMessage(message, e.target.value - 1);
														messageIndexEdit = false;
													}
												}}
												class="bg-transparent font-semibold self-center dark:text-gray-100 min-w-fit outline-hidden"
											/>/{siblings.length}
										</div>
									{:else}
										<!-- svelte-ignore a11y-no-static-element-interactions -->
										<div
											class="text-sm tracking-widest font-semibold self-center dark:text-gray-100 min-w-fit"
											on:dblclick={async () => {
												messageIndexEdit = true;

												await tick();
												const input = document.getElementById(`message-index-input-${message.id}`);
												if (input) {
													input.focus();
													input.select();
												}
											}}
										>
											{siblings.indexOf(message.id) + 1}/{siblings.length}
										</div>
									{/if}

									<button
										class="self-center p-1 hover:bg-black/5 dark:hover:bg-white/5 dark:hover:text-white hover:text-black rounded-md transition"
										on:click={() => {
											showNextMessage(message);
										}}
										aria-label={$i18n.t('Next message')}
									>
										<svg
											xmlns="http://www.w3.org/2000/svg"
											fill="none"
											aria-hidden="true"
											viewBox="0 0 24 24"
											stroke="currentColor"
											stroke-width="2.5"
											class="size-3.5"
										>
											<path
												stroke-linecap="round"
												stroke-linejoin="round"
												d="m8.25 4.5 7.5 7.5-7.5 7.5"
											/>
										</svg>
									</button>
								</div>
							{/if}

							{#if message.done}
								{#if !readOnly}
									{#if $user?.role === 'user' ? ($user?.permissions?.chat?.edit ?? true) : true}
										<Tooltip content={$i18n.t('Edit')} placement="bottom">
											<button
												aria-label={$i18n.t('Edit')}
												class="{isLastMessage || ($settings?.highContrastMode ?? false)
													? 'visible'
													: 'invisible group-hover:visible'} p-1.5 hover:bg-black/5 dark:hover:bg-white/5 rounded-lg dark:hover:text-white hover:text-black transition"
												on:click={() => {
													editMessageHandler();
												}}
											>
												<svg
													xmlns="http://www.w3.org/2000/svg"
													fill="none"
													viewBox="0 0 24 24"
													stroke-width="2.3"
													aria-hidden="true"
													stroke="currentColor"
													class="w-4 h-4"
												>
													<path
														stroke-linecap="round"
														stroke-linejoin="round"
														d="M16.862 4.487l1.687-1.688a1.875 1.875 0 112.652 2.652L6.832 19.82a4.5 4.5 0 01-1.897 1.13l-2.685.8.8-2.685a4.5 4.5 0 011.13-1.897L16.863 4.487zm0 0L19.5 7.125"
													/>
												</svg>
											</button>
										</Tooltip>
									{/if}
								{/if}

								<Tooltip content={$i18n.t('Copy')} placement="bottom">
									<button
										aria-label={$i18n.t('Copy')}
										class="{isLastMessage || ($settings?.highContrastMode ?? false)
											? 'visible'
											: 'invisible group-hover:visible'} p-1.5 hover:bg-black/5 dark:hover:bg-white/5 rounded-lg dark:hover:text-white hover:text-black transition copy-response-button"
										on:click={() => {
											copyToClipboard(message.content);
										}}
									>
										<svg
											xmlns="http://www.w3.org/2000/svg"
											fill="none"
											aria-hidden="true"
											viewBox="0 0 24 24"
											stroke-width="2.3"
											stroke="currentColor"
											class="w-4 h-4"
										>
											<path
												stroke-linecap="round"
												stroke-linejoin="round"
												d="M15.666 3.888A2.25 2.25 0 0013.5 2.25h-3c-1.03 0-1.9.693-2.166 1.638m7.332 0c.055.194.084.4.084.612v0a.75.75 0 01-.75.75H9a.75.75 0 01-.75-.75v0c0-.212.03-.418.084-.612m7.332 0c.646.049 1.288.11 1.927.184 1.1.128 1.907 1.077 1.907 2.185V19.5a2.25 2.25 0 01-2.25 2.25H6.75A2.25 2.25 0 014.5 19.5V6.257c0-1.108.806-2.057 1.907-2.185a48.208 48.208 0 011.927-.184"
											/>
										</svg>
									</button>
								</Tooltip>

								{#if $user?.role === 'admin' || ($user?.permissions?.chat?.tts ?? true)}
									<Tooltip content={$i18n.t('Read Aloud')} placement="bottom">
										<button
											aria-label={$i18n.t('Read Aloud')}
											id="speak-button-{message.id}"
											class="{isLastMessage || ($settings?.highContrastMode ?? false)
												? 'visible'
												: 'invisible group-hover:visible'} p-1.5 hover:bg-black/5 dark:hover:bg-white/5 rounded-lg dark:hover:text-white hover:text-black transition"
											on:click={() => {
												if (!loadingSpeech) {
													toggleSpeakMessage();
												}
											}}
										>
											{#if loadingSpeech}
												<svg
													class=" w-4 h-4"
													fill="currentColor"
													viewBox="0 0 24 24"
													aria-hidden="true"
													xmlns="http://www.w3.org/2000/svg"
												>
													<style>
														.spinner_S1WN {
															animation: spinner_MGfb 0.8s linear infinite;
															animation-delay: -0.8s;
														}

														.spinner_Km9P {
															animation-delay: -0.65s;
														}

														.spinner_JApP {
															animation-delay: -0.5s;
														}

														@keyframes spinner_MGfb {
															93.75%,
															100% {
																opacity: 0.2;
															}
														}
													</style>
													<circle class="spinner_S1WN" cx="4" cy="12" r="3" />
													<circle class="spinner_S1WN spinner_Km9P" cx="12" cy="12" r="3" />
													<circle class="spinner_S1WN spinner_JApP" cx="20" cy="12" r="3" />
												</svg>
											{:else if speaking}
												<svg
													xmlns="http://www.w3.org/2000/svg"
													fill="none"
													viewBox="0 0 24 24"
													aria-hidden="true"
													stroke-width="2.3"
													stroke="currentColor"
													class="w-4 h-4"
												>
													<path
														stroke-linecap="round"
														stroke-linejoin="round"
														d="M17.25 9.75 19.5 12m0 0 2.25 2.25M19.5 12l2.25-2.25M19.5 12l-2.25 2.25m-10.5-6 4.72-4.72a.75.75 0 0 1 1.28.53v15.88a.75.75 0 0 1-1.28.53l-4.72-4.72H4.51c-.88 0-1.704-.507-1.938-1.354A9.009 9.009 0 0 1 2.25 12c0-.83.112-1.633.322-2.396C2.806 8.756 3.63 8.25 4.51 8.25H6.75Z"
													/>
												</svg>
											{:else}
												<svg
													xmlns="http://www.w3.org/2000/svg"
													fill="none"
													viewBox="0 0 24 24"
													aria-hidden="true"
													stroke-width="2.3"
													stroke="currentColor"
													class="w-4 h-4"
												>
													<path
														stroke-linecap="round"
														stroke-linejoin="round"
														d="M19.114 5.636a9 9 0 010 12.728M16.463 8.288a5.25 5.25 0 010 7.424M6.75 8.25l4.72-4.72a.75.75 0 011.28.53v15.88a.75.75 0 01-1.28.53l-4.72-4.72H4.51c-.88 0-1.704-.507-1.938-1.354A9.01 9.01 0 012.25 12c0-.83.112-1.633.322-2.396C2.806 8.756 3.63 8.25 4.51 8.25H6.75z"
													/>
												</svg>
											{/if}
										</button>
									</Tooltip>
								{/if}

								{#if $config?.features.enable_image_generation && ($user?.role === 'admin' || $user?.permissions?.features?.image_generation) && !readOnly}
									<Tooltip content={$i18n.t('Generate Image')} placement="bottom">
										<button
											aria-label={$i18n.t('Generate Image')}
											class="{isLastMessage || ($settings?.highContrastMode ?? false)
												? 'visible'
												: 'invisible group-hover:visible'}  p-1.5 hover:bg-black/5 dark:hover:bg-white/5 rounded-lg dark:hover:text-white hover:text-black transition"
											on:click={() => {
												if (!generatingImage) {
													generateImage(message);
												}
											}}
										>
											{#if generatingImage}
												<svg
													aria-hidden="true"
													class=" w-4 h-4"
													fill="currentColor"
													viewBox="0 0 24 24"
													xmlns="http://www.w3.org/2000/svg"
												>
													<style>
														.spinner_S1WN {
															animation: spinner_MGfb 0.8s linear infinite;
															animation-delay: -0.8s;
														}

														.spinner_Km9P {
															animation-delay: -0.65s;
														}

														.spinner_JApP {
															animation-delay: -0.5s;
														}

														@keyframes spinner_MGfb {
															93.75%,
															100% {
																opacity: 0.2;
															}
														}
													</style>
													<circle class="spinner_S1WN" cx="4" cy="12" r="3" />
													<circle class="spinner_S1WN spinner_Km9P" cx="12" cy="12" r="3" />
													<circle class="spinner_S1WN spinner_JApP" cx="20" cy="12" r="3" />
												</svg>
											{:else}
												<svg
													xmlns="http://www.w3.org/2000/svg"
													fill="none"
													aria-hidden="true"
													viewBox="0 0 24 24"
													stroke-width="2.3"
													stroke="currentColor"
													class="w-4 h-4"
												>
													<path
														stroke-linecap="round"
														stroke-linejoin="round"
														d="m2.25 15.75 5.159-5.159a2.25 2.25 0 0 1 3.182 0l5.159 5.159m-1.5-1.5 1.409-1.409a2.25 2.25 0 0 1 3.182 0l2.909 2.909m-18 3.75h16.5a1.5 1.5 0 0 0 1.5-1.5V6a1.5 1.5 0 0 0-1.5-1.5H3.75A1.5 1.5 0 0 0 2.25 6v12a1.5 1.5 0 0 0 1.5 1.5Zm10.5-11.25h.008v.008h-.008V8.25Zm.375 0a.375.375 0 1 1-.75 0 .375.375 0 0 1 .75 0Z"
													/>
												</svg>
											{/if}
										</button>
									</Tooltip>
								{/if}

								{#if message.usage}
									<Tooltip
										content={message.usage
											? `<pre>${sanitizeResponseContent(
													JSON.stringify(message.usage, null, 2)
														.replace(/"([^(")"]+)":/g, '$1:')
														.slice(1, -1)
														.split('\n')
														.map((line) => line.slice(2))
														.map((line) => (line.endsWith(',') ? line.slice(0, -1) : line))
														.join('\n')
												)}</pre>`
											: ''}
										placement="bottom"
									>
										<button
											aria-hidden="true"
											class=" {isLastMessage || ($settings?.highContrastMode ?? false)
												? 'visible'
												: 'invisible group-hover:visible'} p-1.5 hover:bg-black/5 dark:hover:bg-white/5 rounded-lg dark:hover:text-white hover:text-black transition whitespace-pre-wrap"
											on:click={() => {
												console.log(message);
											}}
											id="info-{message.id}"
										>
											<svg
												aria-hidden="true"
												xmlns="http://www.w3.org/2000/svg"
												fill="none"
												viewBox="0 0 24 24"
												stroke-width="2.3"
												stroke="currentColor"
												class="w-4 h-4"
											>
												<path
													stroke-linecap="round"
													stroke-linejoin="round"
													d="M11.25 11.25l.041-.02a.75.75 0 011.063.852l-.708 2.836a.75.75 0 001.063.853l.041-.021M21 12a9 9 0 11-18 0 9 9 0 0118 0zm-9-3.75h.008v.008H12V8.25z"
												/>
											</svg>
										</button>
									</Tooltip>
								{/if}

								{#if !readOnly}
									{#if !$temporaryChatEnabled && ($config?.features.enable_message_rating ?? true) && ($user?.role === 'admin' || ($user?.permissions?.chat?.rate_response ?? true))}
										<Tooltip content={$i18n.t('Good Response')} placement="bottom">
											<button
												aria-label={$i18n.t('Good Response')}
												class="{isLastMessage || ($settings?.highContrastMode ?? false)
													? 'visible'
													: 'invisible group-hover:visible'} p-1.5 hover:bg-black/5 dark:hover:bg-white/5 rounded-lg {(
													message?.annotation?.rating ?? ''
												).toString() === '1'
													? 'bg-gray-100 dark:bg-gray-800'
													: ''} dark:hover:text-white hover:text-black transition disabled:cursor-progress disabled:hover:bg-transparent"
												disabled={feedbackLoading}
												on:click={async () => {
													await feedbackHandler(1);
													window.setTimeout(() => {
														document
															.getElementById(`message-feedback-${message.id}`)
															?.scrollIntoView();
													}, 0);
												}}
											>
												<svg
													aria-hidden="true"
													stroke="currentColor"
													fill="none"
													stroke-width="2.3"
													viewBox="0 0 24 24"
													stroke-linecap="round"
													stroke-linejoin="round"
													class="w-4 h-4"
													xmlns="http://www.w3.org/2000/svg"
												>
													<path
														d="M14 9V5a3 3 0 0 0-3-3l-4 9v11h11.28a2 2 0 0 0 2-1.7l1.38-9a2 2 0 0 0-2-2.3zM7 22H4a2 2 0 0 1-2-2v-7a2 2 0 0 1 2-2h3"
													/>
												</svg>
											</button>
										</Tooltip>

										<Tooltip content={$i18n.t('Bad Response')} placement="bottom">
											<button
												aria-label={$i18n.t('Bad Response')}
												class="{isLastMessage || ($settings?.highContrastMode ?? false)
													? 'visible'
													: 'invisible group-hover:visible'} p-1.5 hover:bg-black/5 dark:hover:bg-white/5 rounded-lg {(
													message?.annotation?.rating ?? ''
												).toString() === '-1'
													? 'bg-gray-100 dark:bg-gray-800'
													: ''} dark:hover:text-white hover:text-black transition disabled:cursor-progress disabled:hover:bg-transparent"
												disabled={feedbackLoading}
												on:click={async () => {
													await feedbackHandler(-1);
													window.setTimeout(() => {
														document
															.getElementById(`message-feedback-${message.id}`)
															?.scrollIntoView();
													}, 0);
												}}
											>
												<svg
													aria-hidden="true"
													stroke="currentColor"
													fill="none"
													stroke-width="2.3"
													viewBox="0 0 24 24"
													stroke-linecap="round"
													stroke-linejoin="round"
													class="w-4 h-4"
													xmlns="http://www.w3.org/2000/svg"
												>
													<path
														d="M10 15v4a3 3 0 0 0 3 3l4-9V2H5.72a2 2 0 0 0-2 1.7l-1.38 9a2 2 0 0 0 2 2.3zm7-13h2.67A2.31 2.31 0 0 1 22 4v7a2.31 2.31 0 0 1-2.33 2H17"
													/>
												</svg>
											</button>
										</Tooltip>
									{/if}

									{#if isLastMessage && ($user?.role === 'admin' || ($user?.permissions?.chat?.continue_response ?? true))}
										<Tooltip content={$i18n.t('Continue Response')} placement="bottom">
											<button
												aria-label={$i18n.t('Continue Response')}
												type="button"
												id="continue-response-button"
												class="{isLastMessage || ($settings?.highContrastMode ?? false)
													? 'visible'
													: 'invisible group-hover:visible'} p-1.5 hover:bg-black/5 dark:hover:bg-white/5 rounded-lg dark:hover:text-white hover:text-black transition"
												on:click={() => {
													continueResponse();
												}}
											>
												<svg
													aria-hidden="true"
													xmlns="http://www.w3.org/2000/svg"
													fill="none"
													viewBox="0 0 24 24"
													stroke-width="2.3"
													stroke="currentColor"
													class="w-4 h-4"
												>
													<path
														stroke-linecap="round"
														stroke-linejoin="round"
														d="M21 12a9 9 0 1 1-18 0 9 9 0 0 1 18 0Z"
													/>
													<path
														stroke-linecap="round"
														stroke-linejoin="round"
														d="M15.91 11.672a.375.375 0 0 1 0 .656l-5.603 3.113a.375.375 0 0 1-.557-.328V8.887c0-.286.307-.466.557-.327l5.603 3.112Z"
													/>
												</svg>
											</button>
										</Tooltip>
									{/if}

									{#if $user?.role === 'admin' || ($user?.permissions?.chat?.regenerate_response ?? true)}
										{#if $settings?.regenerateMenu ?? true}
											<button
												type="button"
												class="hidden regenerate-response-button"
												on:click={() => {
													showRateComment = false;
													regenerateResponse(message);

													(model?.actions ?? []).forEach((action) => {
														dispatch('action', {
															id: action.id,
															event: {
																id: 'regenerate-response',
																data: {
																	messageId: message.id
																}
															}
														});
													});
												}}
											/>

											<RegenerateMenu
												onRegenerate={(prompt = null) => {
													showRateComment = false;
													regenerateResponse(message, prompt);

													(model?.actions ?? []).forEach((action) => {
														dispatch('action', {
															id: action.id,
															event: {
																id: 'regenerate-response',
																data: {
																	messageId: message.id
																}
															}
														});
													});
												}}
											>
												<Tooltip content={$i18n.t('Regenerate')} placement="bottom">
													<div
														aria-label={$i18n.t('Regenerate')}
														class="{isLastMessage
															? 'visible'
															: 'invisible group-hover:visible'} p-1.5 hover:bg-black/5 dark:hover:bg-white/5 rounded-lg dark:hover:text-white hover:text-black transition"
													>
														<svg
															xmlns="http://www.w3.org/2000/svg"
															fill="none"
															viewBox="0 0 24 24"
															stroke-width="2.3"
															aria-hidden="true"
															stroke="currentColor"
															class="w-4 h-4"
														>
															<path
																stroke-linecap="round"
																stroke-linejoin="round"
																d="M16.023 9.348h4.992v-.001M2.985 19.644v-4.992m0 0h4.992m-4.993 0l3.181 3.183a8.25 8.25 0 0013.803-3.7M4.031 9.865a8.25 8.25 0 0113.803-3.7l3.181 3.182m0-4.991v4.99"
															/>
														</svg>
													</div>
												</Tooltip>
											</RegenerateMenu>
										{:else}
											<Tooltip content={$i18n.t('Regenerate')} placement="bottom">
												<button
													type="button"
													aria-label={$i18n.t('Regenerate')}
													class="{isLastMessage
														? 'visible'
														: 'invisible group-hover:visible'} p-1.5 hover:bg-black/5 dark:hover:bg-white/5 rounded-lg dark:hover:text-white hover:text-black transition regenerate-response-button"
													on:click={() => {
														showRateComment = false;
														regenerateResponse(message);

														(model?.actions ?? []).forEach((action) => {
															dispatch('action', {
																id: action.id,
																event: {
																	id: 'regenerate-response',
																	data: {
																		messageId: message.id
																	}
																}
															});
														});
													}}
												>
													<svg
														xmlns="http://www.w3.org/2000/svg"
														fill="none"
														viewBox="0 0 24 24"
														stroke-width="2.3"
														aria-hidden="true"
														stroke="currentColor"
														class="w-4 h-4"
													>
														<path
															stroke-linecap="round"
															stroke-linejoin="round"
															d="M16.023 9.348h4.992v-.001M2.985 19.644v-4.992m0 0h4.992m-4.993 0l3.181 3.183a8.25 8.25 0 0013.803-3.7M4.031 9.865a8.25 8.25 0 0113.803-3.7l3.181 3.182m0-4.991v4.99"
														/>
													</svg>
												</button>
											</Tooltip>
										{/if}
									{/if}

									{#if $user?.role === 'admin' || ($user?.permissions?.chat?.delete_message ?? true)}
										{#if siblings.length > 1}
											<Tooltip content={$i18n.t('Delete')} placement="bottom">
												<button
													type="button"
													aria-label={$i18n.t('Delete')}
													id="delete-response-button"
													class="{isLastMessage || ($settings?.highContrastMode ?? false)
														? 'visible'
														: 'invisible group-hover:visible'} p-1.5 hover:bg-black/5 dark:hover:bg-white/5 rounded-lg dark:hover:text-white hover:text-black transition"
													on:click={() => {
														showDeleteConfirm = true;
													}}
												>
													<svg
														xmlns="http://www.w3.org/2000/svg"
														fill="none"
														viewBox="0 0 24 24"
														stroke-width="2"
														stroke="currentColor"
														aria-hidden="true"
														class="w-4 h-4"
													>
														<path
															stroke-linecap="round"
															stroke-linejoin="round"
															d="m14.74 9-.346 9m-4.788 0L9.26 9m9.968-3.21c.342.052.682.107 1.022.166m-1.022-.165L18.16 19.673a2.25 2.25 0 0 1-2.244 2.077H8.084a2.25 2.25 0 0 1-2.244-2.077L4.772 5.79m14.456 0a48.108 48.108 0 0 0-3.478-.397m-12 .562c.34-.059.68-.114 1.022-.165m0 0a48.11 48.11 0 0 1 3.478-.397m7.5 0v-.916c0-1.18-.91-2.164-2.09-2.201a51.964 51.964 0 0 0-3.32 0c-1.18.037-2.09 1.022-2.09 2.201v.916m7.5 0a48.667 48.667 0 0 0-7.5 0"
														/>
													</svg>
												</button>
											</Tooltip>
										{/if}
									{/if}

									{#if isLastMessage}
										{#each model?.actions ?? [] as action}
											<Tooltip content={action.name} placement="bottom">
												<button
													type="button"
													aria-label={action.name}
													class="{isLastMessage || ($settings?.highContrastMode ?? false)
														? 'visible'
														: 'invisible group-hover:visible'} p-1.5 hover:bg-black/5 dark:hover:bg-white/5 rounded-lg dark:hover:text-white hover:text-black transition"
													on:click={() => {
														actionMessage(action.id, message);
													}}
												>
													{#if action?.icon}
														<div class="size-4">
															<img
																src={action.icon}
																class="w-4 h-4 {action.icon.includes('svg')
																	? 'dark:invert-[80%]'
																	: ''}"
																style="fill: currentColor;"
																alt={action.name}
															/>
														</div>
													{:else}
														<Sparkles strokeWidth="2.1" className="size-4" />
													{/if}
												</button>
											</Tooltip>
										{/each}
									{/if}
								{/if}
							{/if}
						{/if}
					</div>

					{#if message.done && showRateComment}
						<RateComment
							bind:message
							bind:show={showRateComment}
							on:save={async (e) => {
								await feedbackHandler(null, {
									...e.detail
								});
							}}
						/>
					{/if}

					{#if (isLastMessage || ($settings?.keepFollowUpPrompts ?? false)) && message.done && !readOnly && (message?.followUps ?? []).length > 0}
						<div class="mt-2.5" in:fade={{ duration: 100 }}>
							<FollowUps
								followUps={message?.followUps}
								onClick={(prompt) => {
									if ($settings?.insertFollowUpPrompt ?? false) {
										// Insert the follow-up prompt into the input box
										setInputText(prompt);
									} else {
										// Submit the follow-up prompt directly
										submitMessage(message?.id, prompt);
									}
								}}
							/>
						</div>
					{/if}
				{/if}
			</div>
		</div>
	</div>
{/key}

<style>
	.buttons::-webkit-scrollbar {
		display: none; /* for Chrome, Safari and Opera */
	}

	.buttons {
		-ms-overflow-style: none; /* IE and Edge */
		scrollbar-width: none; /* Firefox */
	}
</style><|MERGE_RESOLUTION|>--- conflicted
+++ resolved
@@ -618,15 +618,6 @@
 		</div>
 
 		<div class="flex-auto w-0 pl-1 relative">
-<<<<<<< HEAD
-			<!-- TEST: Showing new layout for everyone -->
-			<div class="flex flex-col items-start mb-1" style="background: yellow;">
-				<div class="text-sm font-semibold text-black dark:text-white">
-					TEST - NEW LAYOUT
-				</div>
-				<div class="text-xs text-gray-600 dark:text-gray-400">
-					{model?.name ?? message.model}
-=======
 			{#if $mobile}
 				<!-- Mobile: Split model name at colon - Provider on top, Model underneath -->
 				{@const modelNameFull = model?.name ?? message.model}
@@ -644,11 +635,7 @@
 							</div>
 						{/if}
 					</Tooltip>
->>>>>>> 99d1c160
 				</div>
-			</div>
-			
-			{#if false}
 			{:else}
 				<!-- Desktop: Original behavior with model name -->
 				<Name>
