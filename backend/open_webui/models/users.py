import time
from typing import Optional

from open_webui.internal.db import Base, JSONField, get_db


from open_webui.env import DATABASE_USER_ACTIVE_STATUS_UPDATE_INTERVAL
from open_webui.models.chats import Chats
from open_webui.models.groups import Groups, GroupMember
from open_webui.models.channels import ChannelMember


from open_webui.utils.misc import throttle


from pydantic import BaseModel, ConfigDict
from sqlalchemy import (
    BigInteger,
    JSON,
    Column,
    String,
    Boolean,
    Text,
    Date,
    exists,
    select,
    cast,
)
from sqlalchemy import or_, case
from sqlalchemy.dialects.postgresql import JSONB

import datetime

####################
# User DB Schema
####################


class UserSettings(BaseModel):
    ui: Optional[dict] = {}
    model_config = ConfigDict(extra="allow")
    pass


class User(Base):
    __tablename__ = "user"

    id = Column(String, primary_key=True, unique=True)
    email = Column(String)
    username = Column(String(50), nullable=True)
    role = Column(String)

    name = Column(String)

    profile_image_url = Column(Text)
    profile_banner_image_url = Column(Text, nullable=True)

    bio = Column(Text, nullable=True)
    gender = Column(Text, nullable=True)
    date_of_birth = Column(Date, nullable=True)
    timezone = Column(String, nullable=True)

    presence_state = Column(String, nullable=True)
    status_emoji = Column(String, nullable=True)
    status_message = Column(Text, nullable=True)
    status_expires_at = Column(BigInteger, nullable=True)

    info = Column(JSON, nullable=True)
    settings = Column(JSON, nullable=True)

<<<<<<< HEAD
    last_active_at = Column(BigInteger)
    
    # Gmail sync settings
    gmail_sync_enabled = Column(BigInteger, default=0)  # 0 = disabled, 1 = enabled
=======
    oauth = Column(JSON, nullable=True)
>>>>>>> 6f1486ff

    last_active_at = Column(BigInteger)
    updated_at = Column(BigInteger)
    created_at = Column(BigInteger)


class UserModel(BaseModel):
    id: str

    email: str
    username: Optional[str] = None
    role: str = "pending"

    name: str

    profile_image_url: str
    profile_banner_image_url: Optional[str] = None

    bio: Optional[str] = None
    gender: Optional[str] = None
    date_of_birth: Optional[datetime.date] = None
    timezone: Optional[str] = None

    presence_state: Optional[str] = None
    status_emoji: Optional[str] = None
    status_message: Optional[str] = None
    status_expires_at: Optional[int] = None

    info: Optional[dict] = None
    settings: Optional[UserSettings] = None

    oauth: Optional[dict] = None

    last_active_at: int  # timestamp in epoch
    
    # Gmail sync settings
    gmail_sync_enabled: int = 0  # 0 = disabled, 1 = enabled
    
    updated_at: int  # timestamp in epoch
    created_at: int  # timestamp in epoch

    model_config = ConfigDict(from_attributes=True)


class UserStatusModel(UserModel):
    is_active: bool = False

    model_config = ConfigDict(from_attributes=True)


class ApiKey(Base):
    __tablename__ = "api_key"

    id = Column(Text, primary_key=True, unique=True)
    user_id = Column(Text, nullable=False)
    key = Column(Text, unique=True, nullable=False)
    data = Column(JSON, nullable=True)
    expires_at = Column(BigInteger, nullable=True)
    last_used_at = Column(BigInteger, nullable=True)
    created_at = Column(BigInteger, nullable=False)
    updated_at = Column(BigInteger, nullable=False)


class ApiKeyModel(BaseModel):
    id: str
    user_id: str
    key: str
    data: Optional[dict] = None
    expires_at: Optional[int] = None
    last_used_at: Optional[int] = None
    created_at: int  # timestamp in epoch
    updated_at: int  # timestamp in epoch

    model_config = ConfigDict(from_attributes=True)


####################
# Forms
####################


class UpdateProfileForm(BaseModel):
    profile_image_url: str
    name: str
    bio: Optional[str] = None
    gender: Optional[str] = None
    date_of_birth: Optional[datetime.date] = None


class UserGroupIdsModel(UserModel):
    group_ids: list[str] = []


class UserModelResponse(UserModel):
    model_config = ConfigDict(extra="allow")


class UserListResponse(BaseModel):
    users: list[UserModelResponse]
    total: int


class UserGroupIdsListResponse(BaseModel):
    users: list[UserGroupIdsModel]
    total: int


class UserStatus(BaseModel):
    status_emoji: Optional[str] = None
    status_message: Optional[str] = None
    status_expires_at: Optional[int] = None


class UserInfoResponse(UserStatus):
    id: str
    name: str
    email: str
    role: str


class UserIdNameResponse(BaseModel):
    id: str
    name: str


class UserIdNameStatusResponse(UserStatus):
    id: str
    name: str
    is_active: Optional[bool] = None


class UserInfoListResponse(BaseModel):
    users: list[UserInfoResponse]
    total: int


class UserIdNameListResponse(BaseModel):
    users: list[UserIdNameResponse]
    total: int


class UserNameResponse(BaseModel):
    id: str
    name: str
    role: str


class UserResponse(UserNameResponse):
    email: str


class UserProfileImageResponse(UserNameResponse):
    email: str
    profile_image_url: str


class UserRoleUpdateForm(BaseModel):
    id: str
    role: str


class UserUpdateForm(BaseModel):
    role: str
    name: str
    email: str
    profile_image_url: str
    password: Optional[str] = None
    gmail_sync_enabled: Optional[int] = None  # 0 = disabled, 1 = enabled


class UsersTable:
    def insert_new_user(
        self,
        id: str,
        name: str,
        email: str,
        profile_image_url: str = "/user.png",
        role: str = "pending",
        oauth: Optional[dict] = None,
    ) -> Optional[UserModel]:
        with get_db() as db:
            user = UserModel(
                **{
                    "id": id,
                    "email": email,
                    "name": name,
                    "role": role,
                    "profile_image_url": profile_image_url,
                    "last_active_at": int(time.time()),
                    "created_at": int(time.time()),
                    "updated_at": int(time.time()),
<<<<<<< HEAD
                    "oauth_sub": oauth_sub,
                    "gmail_sync_enabled": 0,  # Default to disabled
=======
                    "oauth": oauth,
>>>>>>> 6f1486ff
                }
            )
            result = User(**user.model_dump())
            db.add(result)
            db.commit()
            db.refresh(result)
            if result:
                return user
            else:
                return None

    def get_user_by_id(self, id: str) -> Optional[UserModel]:
        try:
            with get_db() as db:
                user = db.query(User).filter_by(id=id).first()
                return UserModel.model_validate(user)
        except Exception:
            return None

    def get_user_by_api_key(self, api_key: str) -> Optional[UserModel]:
        try:
            with get_db() as db:
                user = (
                    db.query(User)
                    .join(ApiKey, User.id == ApiKey.user_id)
                    .filter(ApiKey.key == api_key)
                    .first()
                )
                return UserModel.model_validate(user) if user else None
        except Exception:
            return None

    def get_user_by_email(self, email: str) -> Optional[UserModel]:
        try:
            with get_db() as db:
                user = db.query(User).filter_by(email=email).first()
                return UserModel.model_validate(user)
        except Exception:
            return None

    def get_user_by_oauth_sub(self, provider: str, sub: str) -> Optional[UserModel]:
        try:
            with get_db() as db:  # type: Session
                dialect_name = db.bind.dialect.name

                query = db.query(User)
                if dialect_name == "sqlite":
                    query = query.filter(User.oauth.contains({provider: {"sub": sub}}))
                elif dialect_name == "postgresql":
                    query = query.filter(
                        User.oauth[provider].cast(JSONB)["sub"].astext == sub
                    )

                user = query.first()
                return UserModel.model_validate(user) if user else None
        except Exception as e:
            # You may want to log the exception here
            return None

    def get_users(
        self,
        filter: Optional[dict] = None,
        skip: Optional[int] = None,
        limit: Optional[int] = None,
    ) -> dict:
        with get_db() as db:
            # Join GroupMember so we can order by group_id when requested
            query = db.query(User)

            if filter:
                query_key = filter.get("query")
                if query_key:
                    query = query.filter(
                        or_(
                            User.name.ilike(f"%{query_key}%"),
                            User.email.ilike(f"%{query_key}%"),
                        )
                    )

                channel_id = filter.get("channel_id")
                if channel_id:
                    query = query.filter(
                        exists(
                            select(ChannelMember.id).where(
                                ChannelMember.user_id == User.id,
                                ChannelMember.channel_id == channel_id,
                            )
                        )
                    )

                user_ids = filter.get("user_ids")
                group_ids = filter.get("group_ids")

                if isinstance(user_ids, list) and isinstance(group_ids, list):
                    # If both are empty lists, return no users
                    if not user_ids and not group_ids:
                        return {"users": [], "total": 0}

                if user_ids:
                    query = query.filter(User.id.in_(user_ids))

                if group_ids:
                    query = query.filter(
                        exists(
                            select(GroupMember.id).where(
                                GroupMember.user_id == User.id,
                                GroupMember.group_id.in_(group_ids),
                            )
                        )
                    )

                roles = filter.get("roles")
                if roles:
                    include_roles = [role for role in roles if not role.startswith("!")]
                    exclude_roles = [role[1:] for role in roles if role.startswith("!")]

                    if include_roles:
                        query = query.filter(User.role.in_(include_roles))
                    if exclude_roles:
                        query = query.filter(~User.role.in_(exclude_roles))

                order_by = filter.get("order_by")
                direction = filter.get("direction")

                if order_by and order_by.startswith("group_id:"):
                    group_id = order_by.split(":", 1)[1]

                    # Subquery that checks if the user belongs to the group
                    membership_exists = exists(
                        select(GroupMember.id).where(
                            GroupMember.user_id == User.id,
                            GroupMember.group_id == group_id,
                        )
                    )

                    # CASE: user in group → 1, user not in group → 0
                    group_sort = case((membership_exists, 1), else_=0)

                    if direction == "asc":
                        query = query.order_by(group_sort.asc(), User.name.asc())
                    else:
                        query = query.order_by(group_sort.desc(), User.name.asc())

                elif order_by == "name":
                    if direction == "asc":
                        query = query.order_by(User.name.asc())
                    else:
                        query = query.order_by(User.name.desc())

                elif order_by == "email":
                    if direction == "asc":
                        query = query.order_by(User.email.asc())
                    else:
                        query = query.order_by(User.email.desc())

                elif order_by == "created_at":
                    if direction == "asc":
                        query = query.order_by(User.created_at.asc())
                    else:
                        query = query.order_by(User.created_at.desc())

                elif order_by == "last_active_at":
                    if direction == "asc":
                        query = query.order_by(User.last_active_at.asc())
                    else:
                        query = query.order_by(User.last_active_at.desc())

                elif order_by == "updated_at":
                    if direction == "asc":
                        query = query.order_by(User.updated_at.asc())
                    else:
                        query = query.order_by(User.updated_at.desc())
                elif order_by == "role":
                    if direction == "asc":
                        query = query.order_by(User.role.asc())
                    else:
                        query = query.order_by(User.role.desc())

            else:
                query = query.order_by(User.created_at.desc())

            # Count BEFORE pagination
            total = query.count()

            # correct pagination logic
            if skip is not None:
                query = query.offset(skip)
            if limit is not None:
                query = query.limit(limit)

            users = query.all()
            return {
                "users": [UserModel.model_validate(user) for user in users],
                "total": total,
            }

    def get_users_by_group_id(self, group_id: str) -> list[UserModel]:
        with get_db() as db:
            users = (
                db.query(User)
                .join(GroupMember, User.id == GroupMember.user_id)
                .filter(GroupMember.group_id == group_id)
                .all()
            )
            return [UserModel.model_validate(user) for user in users]

    def get_users_by_user_ids(self, user_ids: list[str]) -> list[UserStatusModel]:
        with get_db() as db:
            users = db.query(User).filter(User.id.in_(user_ids)).all()
            return [UserModel.model_validate(user) for user in users]

    def get_num_users(self) -> Optional[int]:
        with get_db() as db:
            return db.query(User).count()

    def has_users(self) -> bool:
        with get_db() as db:
            return db.query(db.query(User).exists()).scalar()

    def get_first_user(self) -> UserModel:
        try:
            with get_db() as db:
                user = db.query(User).order_by(User.created_at).first()
                return UserModel.model_validate(user)
        except Exception:
            return None

    def get_user_webhook_url_by_id(self, id: str) -> Optional[str]:
        try:
            with get_db() as db:
                user = db.query(User).filter_by(id=id).first()

                if user.settings is None:
                    return None
                else:
                    return (
                        user.settings.get("ui", {})
                        .get("notifications", {})
                        .get("webhook_url", None)
                    )
        except Exception:
            return None

    def get_num_users_active_today(self) -> Optional[int]:
        with get_db() as db:
            current_timestamp = int(datetime.datetime.now().timestamp())
            today_midnight_timestamp = current_timestamp - (current_timestamp % 86400)
            query = db.query(User).filter(
                User.last_active_at > today_midnight_timestamp
            )
            return query.count()

    def update_user_role_by_id(self, id: str, role: str) -> Optional[UserModel]:
        try:
            with get_db() as db:
                db.query(User).filter_by(id=id).update({"role": role})
                db.commit()
                user = db.query(User).filter_by(id=id).first()
                return UserModel.model_validate(user)
        except Exception:
            return None

    def update_user_status_by_id(
        self, id: str, form_data: UserStatus
    ) -> Optional[UserModel]:
        try:
            with get_db() as db:
                db.query(User).filter_by(id=id).update(
                    {**form_data.model_dump(exclude_none=True)}
                )
                db.commit()

                user = db.query(User).filter_by(id=id).first()
                return UserModel.model_validate(user)
        except Exception:
            return None

    def update_user_profile_image_url_by_id(
        self, id: str, profile_image_url: str
    ) -> Optional[UserModel]:
        try:
            with get_db() as db:
                db.query(User).filter_by(id=id).update(
                    {"profile_image_url": profile_image_url}
                )
                db.commit()

                user = db.query(User).filter_by(id=id).first()
                return UserModel.model_validate(user)
        except Exception:
            return None

    @throttle(DATABASE_USER_ACTIVE_STATUS_UPDATE_INTERVAL)
    def update_last_active_by_id(self, id: str) -> Optional[UserModel]:
        try:
            with get_db() as db:
                db.query(User).filter_by(id=id).update(
                    {"last_active_at": int(time.time())}
                )
                db.commit()

                user = db.query(User).filter_by(id=id).first()
                return UserModel.model_validate(user)
        except Exception:
            return None

    def update_user_oauth_by_id(
        self, id: str, provider: str, sub: str
    ) -> Optional[UserModel]:
        """
        Update or insert an OAuth provider/sub pair into the user's oauth JSON field.
        Example resulting structure:
            {
                "google": { "sub": "123" },
                "github": { "sub": "abc" }
            }
        """
        try:
            with get_db() as db:
                user = db.query(User).filter_by(id=id).first()
                if not user:
                    return None

                # Load existing oauth JSON or create empty
                oauth = user.oauth or {}

                # Update or insert provider entry
                oauth[provider] = {"sub": sub}

                # Persist updated JSON
                db.query(User).filter_by(id=id).update({"oauth": oauth})
                db.commit()

                return UserModel.model_validate(user)

        except Exception:
            return None

    def update_user_by_id(self, id: str, updated: dict) -> Optional[UserModel]:
        try:
            with get_db() as db:
                db.query(User).filter_by(id=id).update(updated)
                db.commit()

                user = db.query(User).filter_by(id=id).first()
                return UserModel.model_validate(user)
                # return UserModel(**user.dict())
        except Exception as e:
            print(e)
            return None

    def update_user_settings_by_id(self, id: str, updated: dict) -> Optional[UserModel]:
        try:
            with get_db() as db:
                user_settings = db.query(User).filter_by(id=id).first().settings

                if user_settings is None:
                    user_settings = {}

                user_settings.update(updated)

                db.query(User).filter_by(id=id).update({"settings": user_settings})
                db.commit()

                user = db.query(User).filter_by(id=id).first()
                return UserModel.model_validate(user)
        except Exception:
            return None

    def delete_user_by_id(self, id: str) -> bool:
        try:
            # Remove User from Groups
            Groups.remove_user_from_all_groups(id)

            # Delete User Chats
            result = Chats.delete_chats_by_user_id(id)
            if result:
                with get_db() as db:
                    # Delete User
                    db.query(User).filter_by(id=id).delete()
                    db.commit()

                return True
            else:
                return False
        except Exception:
            return False

    def get_user_api_key_by_id(self, id: str) -> Optional[str]:
        try:
            with get_db() as db:
                api_key = db.query(ApiKey).filter_by(user_id=id).first()
                return api_key.key if api_key else None
        except Exception:
            return None

    def update_user_api_key_by_id(self, id: str, api_key: str) -> bool:
        try:
            with get_db() as db:
                db.query(ApiKey).filter_by(user_id=id).delete()
                db.commit()

                now = int(time.time())
                new_api_key = ApiKey(
                    id=f"key_{id}",
                    user_id=id,
                    key=api_key,
                    created_at=now,
                    updated_at=now,
                )
                db.add(new_api_key)
                db.commit()

                return True

        except Exception:
            return False

    def delete_user_api_key_by_id(self, id: str) -> bool:
        try:
            with get_db() as db:
                db.query(ApiKey).filter_by(user_id=id).delete()
                db.commit()
                return True
        except Exception:
            return False

    def get_valid_user_ids(self, user_ids: list[str]) -> list[str]:
        with get_db() as db:
            users = db.query(User).filter(User.id.in_(user_ids)).all()
            return [user.id for user in users]

    def get_super_admin_user(self) -> Optional[UserModel]:
        with get_db() as db:
            user = db.query(User).filter_by(role="admin").first()
            if user:
                return UserModel.model_validate(user)
            else:
                return None

    def get_active_user_count(self) -> int:
        with get_db() as db:
            # Consider user active if last_active_at within the last 3 minutes
            three_minutes_ago = int(time.time()) - 180
            count = (
                db.query(User).filter(User.last_active_at >= three_minutes_ago).count()
            )
            return count

    def is_user_active(self, user_id: str) -> bool:
        with get_db() as db:
            user = db.query(User).filter_by(id=user_id).first()
            if user and user.last_active_at:
                # Consider user active if last_active_at within the last 3 minutes
                three_minutes_ago = int(time.time()) - 180
                return user.last_active_at >= three_minutes_ago
            return False


Users = UsersTable()<|MERGE_RESOLUTION|>--- conflicted
+++ resolved
@@ -1,7 +1,7 @@
 import time
 from typing import Optional
 
-from open_webui.internal.db import Base, JSONField, get_db
+from open_webui.internal.db import Base, get_db
 
 
 from open_webui.env import DATABASE_USER_ACTIVE_STATUS_UPDATE_INTERVAL
@@ -68,14 +68,10 @@
     info = Column(JSON, nullable=True)
     settings = Column(JSON, nullable=True)
 
-<<<<<<< HEAD
-    last_active_at = Column(BigInteger)
-    
+    oauth = Column(JSON, nullable=True)
+
     # Gmail sync settings
     gmail_sync_enabled = Column(BigInteger, default=0)  # 0 = disabled, 1 = enabled
-=======
-    oauth = Column(JSON, nullable=True)
->>>>>>> 6f1486ff
 
     last_active_at = Column(BigInteger)
     updated_at = Column(BigInteger)
@@ -267,12 +263,8 @@
                     "last_active_at": int(time.time()),
                     "created_at": int(time.time()),
                     "updated_at": int(time.time()),
-<<<<<<< HEAD
-                    "oauth_sub": oauth_sub,
+                    "oauth": oauth,
                     "gmail_sync_enabled": 0,  # Default to disabled
-=======
-                    "oauth": oauth,
->>>>>>> 6f1486ff
                 }
             )
             result = User(**user.model_dump())
