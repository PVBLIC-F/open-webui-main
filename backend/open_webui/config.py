import json
import logging
import os
import shutil
import base64
import redis

from datetime import datetime
from pathlib import Path
from typing import Generic, Union, Optional, TypeVar
from urllib.parse import urlparse

import requests
from pydantic import BaseModel
from sqlalchemy import JSON, Column, DateTime, Integer, func
from authlib.integrations.starlette_client import OAuth


from open_webui.env import (
    DATA_DIR,
    DATABASE_URL,
    ENV,
    REDIS_URL,
    REDIS_KEY_PREFIX,
    REDIS_SENTINEL_HOSTS,
    REDIS_SENTINEL_PORT,
    FRONTEND_BUILD_DIR,
    OFFLINE_MODE,
    OPEN_WEBUI_DIR,
    WEBUI_AUTH,
    WEBUI_FAVICON_URL,
    WEBUI_NAME,
    log,
)
from open_webui.internal.db import Base, get_db
from open_webui.utils.redis import get_redis_connection


class EndpointFilter(logging.Filter):
    def filter(self, record: logging.LogRecord) -> bool:
        return record.getMessage().find("/health") == -1


# Filter out /endpoint
logging.getLogger("uvicorn.access").addFilter(EndpointFilter())

####################################
# Config helpers
####################################


# Function to run the alembic migrations
def run_migrations():
    log.info("Running migrations")
    try:
        from alembic import command
        from alembic.config import Config

        alembic_cfg = Config(OPEN_WEBUI_DIR / "alembic.ini")

        # Set the script location dynamically
        migrations_path = OPEN_WEBUI_DIR / "migrations"
        alembic_cfg.set_main_option("script_location", str(migrations_path))

        command.upgrade(alembic_cfg, "head")
    except Exception as e:
        log.exception(f"Error running migrations: {e}")


run_migrations()


class Config(Base):
    __tablename__ = "config"

    id = Column(Integer, primary_key=True)
    data = Column(JSON, nullable=False)
    version = Column(Integer, nullable=False, default=0)
    created_at = Column(DateTime, nullable=False, server_default=func.now())
    updated_at = Column(DateTime, nullable=True, onupdate=func.now())


def load_json_config():
    with open(f"{DATA_DIR}/config.json", "r") as file:
        return json.load(file)


def save_to_db(data):
    with get_db() as db:
        existing_config = db.query(Config).first()
        if not existing_config:
            new_config = Config(data=data, version=0)
            db.add(new_config)
        else:
            existing_config.data = data
            existing_config.updated_at = datetime.now()
            db.add(existing_config)
        db.commit()


def reset_config():
    with get_db() as db:
        db.query(Config).delete()
        db.commit()


# When initializing, check if config.json exists and migrate it to the database
if os.path.exists(f"{DATA_DIR}/config.json"):
    data = load_json_config()
    save_to_db(data)
    os.rename(f"{DATA_DIR}/config.json", f"{DATA_DIR}/old_config.json")

DEFAULT_CONFIG = {
    "version": 0,
    "ui": {},
}


def get_config():
    with get_db() as db:
        config_entry = db.query(Config).order_by(Config.id.desc()).first()
        return config_entry.data if config_entry else DEFAULT_CONFIG


CONFIG_DATA = get_config()


def get_config_value(config_path: str):
    path_parts = config_path.split(".")
    cur_config = CONFIG_DATA
    for key in path_parts:
        if key in cur_config:
            cur_config = cur_config[key]
        else:
            return None
    return cur_config


PERSISTENT_CONFIG_REGISTRY = []


def save_config(config):
    global CONFIG_DATA
    global PERSISTENT_CONFIG_REGISTRY
    try:
        save_to_db(config)
        CONFIG_DATA = config

        # Trigger updates on all registered PersistentConfig entries
        for config_item in PERSISTENT_CONFIG_REGISTRY:
            config_item.update()
    except Exception as e:
        log.exception(e)
        return False
    return True


T = TypeVar("T")

ENABLE_PERSISTENT_CONFIG = (
    os.environ.get("ENABLE_PERSISTENT_CONFIG", "True").lower() == "true"
)


class PersistentConfig(Generic[T]):
    def __init__(self, env_name: str, config_path: str, env_value: T):
        self.env_name = env_name
        self.config_path = config_path
        self.env_value = env_value
        self.config_value = get_config_value(config_path)

        if self.config_value is not None and ENABLE_PERSISTENT_CONFIG:
            if (
                self.config_path.startswith("oauth.")
                and not ENABLE_OAUTH_PERSISTENT_CONFIG
            ):
                log.info(
                    f"Skipping loading of '{env_name}' as OAuth persistent config is disabled"
                )
                self.value = env_value
            else:
                log.info(f"'{env_name}' loaded from the latest database entry")
                self.value = self.config_value
        else:
            self.value = env_value

        PERSISTENT_CONFIG_REGISTRY.append(self)

    def __str__(self):
        return str(self.value)

    @property
    def __dict__(self):
        raise TypeError(
            "PersistentConfig object cannot be converted to dict, use config_get or .value instead."
        )

    def __getattribute__(self, item):
        if item == "__dict__":
            raise TypeError(
                "PersistentConfig object cannot be converted to dict, use config_get or .value instead."
            )
        return super().__getattribute__(item)

    def update(self):
        new_value = get_config_value(self.config_path)
        if new_value is not None:
            self.value = new_value
            log.info(f"Updated {self.env_name} to new value {self.value}")

    def save(self):
        log.info(f"Saving '{self.env_name}' to the database")
        path_parts = self.config_path.split(".")
        sub_config = CONFIG_DATA
        for key in path_parts[:-1]:
            if key not in sub_config:
                sub_config[key] = {}
            sub_config = sub_config[key]
        sub_config[path_parts[-1]] = self.value
        save_to_db(CONFIG_DATA)
        self.config_value = self.value


class AppConfig:
    _redis: Union[redis.Redis, redis.cluster.RedisCluster] = None
    _redis_key_prefix: str

    _state: dict[str, PersistentConfig]

    def __init__(
        self,
        redis_url: Optional[str] = None,
        redis_sentinels: Optional[list] = [],
        redis_cluster: Optional[bool] = False,
        redis_key_prefix: str = "open-webui",
    ):
        if redis_url:
            super().__setattr__("_redis_key_prefix", redis_key_prefix)
            super().__setattr__(
                "_redis",
                get_redis_connection(
                    redis_url,
                    redis_sentinels,
                    redis_cluster,
                    decode_responses=True,
                ),
            )

        super().__setattr__("_state", {})

    def __setattr__(self, key, value):
        if isinstance(value, PersistentConfig):
            self._state[key] = value
        else:
            self._state[key].value = value
            self._state[key].save()

            if self._redis:
                redis_key = f"{self._redis_key_prefix}:config:{key}"
                self._redis.set(redis_key, json.dumps(self._state[key].value))

    def __getattr__(self, key):
        if key not in self._state:
            raise AttributeError(f"Config key '{key}' not found")

        # If Redis is available, check for an updated value
        if self._redis:
            redis_key = f"{self._redis_key_prefix}:config:{key}"
            redis_value = self._redis.get(redis_key)

            if redis_value is not None:
                try:
                    decoded_value = json.loads(redis_value)

                    # Update the in-memory value if different
                    if self._state[key].value != decoded_value:
                        self._state[key].value = decoded_value
                        log.info(f"Updated {key} from Redis: {decoded_value}")

                except json.JSONDecodeError:
                    log.error(f"Invalid JSON format in Redis for {key}: {redis_value}")

        return self._state[key].value


####################################
# WEBUI_AUTH (Required for security)
####################################

ENABLE_API_KEYS = PersistentConfig(
    "ENABLE_API_KEYS",
    "auth.enable_api_keys",
    os.environ.get("ENABLE_API_KEYS", "False").lower() == "true",
)

ENABLE_API_KEYS_ENDPOINT_RESTRICTIONS = PersistentConfig(
    "ENABLE_API_KEYS_ENDPOINT_RESTRICTIONS",
    "auth.api_key.endpoint_restrictions",
    os.environ.get(
        "ENABLE_API_KEYS_ENDPOINT_RESTRICTIONS",
        os.environ.get("ENABLE_API_KEY_ENDPOINT_RESTRICTIONS", "False"),
    ).lower()
    == "true",
)

API_KEYS_ALLOWED_ENDPOINTS = PersistentConfig(
    "API_KEYS_ALLOWED_ENDPOINTS",
    "auth.api_key.allowed_endpoints",
    os.environ.get(
        "API_KEYS_ALLOWED_ENDPOINTS", os.environ.get("API_KEY_ALLOWED_ENDPOINTS", "")
    ),
)

JWT_EXPIRES_IN = PersistentConfig(
    "JWT_EXPIRES_IN", "auth.jwt_expiry", os.environ.get("JWT_EXPIRES_IN", "4w")
)

if JWT_EXPIRES_IN.value == "-1":
    log.warning(
        "⚠️  SECURITY WARNING: JWT_EXPIRES_IN is set to '-1'\n"
        "    See: https://docs.openwebui.com/getting-started/env-configuration\n"
    )

####################################
# OAuth config
####################################

ENABLE_OAUTH_PERSISTENT_CONFIG = (
    os.environ.get("ENABLE_OAUTH_PERSISTENT_CONFIG", "False").lower() == "true"
)

ENABLE_OAUTH_SIGNUP = PersistentConfig(
    "ENABLE_OAUTH_SIGNUP",
    "oauth.enable_signup",
    os.environ.get("ENABLE_OAUTH_SIGNUP", "False").lower() == "true",
)


OAUTH_MERGE_ACCOUNTS_BY_EMAIL = PersistentConfig(
    "OAUTH_MERGE_ACCOUNTS_BY_EMAIL",
    "oauth.merge_accounts_by_email",
    os.environ.get("OAUTH_MERGE_ACCOUNTS_BY_EMAIL", "False").lower() == "true",
)

OAUTH_PROVIDERS = {}

GOOGLE_CLIENT_ID = PersistentConfig(
    "GOOGLE_CLIENT_ID",
    "oauth.google.client_id",
    os.environ.get("GOOGLE_CLIENT_ID", ""),
)

GOOGLE_CLIENT_SECRET = PersistentConfig(
    "GOOGLE_CLIENT_SECRET",
    "oauth.google.client_secret",
    os.environ.get("GOOGLE_CLIENT_SECRET", ""),
)


GOOGLE_OAUTH_SCOPE = PersistentConfig(
    "GOOGLE_OAUTH_SCOPE",
    "oauth.google.scope",
    os.environ.get(
        "GOOGLE_OAUTH_SCOPE",
        "openid email profile https://www.googleapis.com/auth/gmail.readonly https://www.googleapis.com/auth/gmail.send https://www.googleapis.com/auth/gmail.modify",
    ),
)

GOOGLE_REDIRECT_URI = PersistentConfig(
    "GOOGLE_REDIRECT_URI",
    "oauth.google.redirect_uri",
    os.environ.get("GOOGLE_REDIRECT_URI", ""),
)


####################################
# Gmail Integration Settings
####################################

# Enable automatic Gmail sync when users sign up with Google OAuth
ENABLE_GMAIL_AUTO_SYNC = PersistentConfig(
    "ENABLE_GMAIL_AUTO_SYNC",
    "gmail.auto_sync.enable",
    os.environ.get("ENABLE_GMAIL_AUTO_SYNC", "True").lower() == "true",
)

# Maximum number of emails to sync on first-time user signup
GMAIL_AUTO_SYNC_MAX_EMAILS = PersistentConfig(
    "GMAIL_AUTO_SYNC_MAX_EMAILS",
    "gmail.auto_sync.max_emails",
    int(os.environ.get("GMAIL_AUTO_SYNC_MAX_EMAILS", "5000")),
)

# Only auto-sync on first signup (True) or every login (False)
GMAIL_AUTO_SYNC_ON_SIGNUP_ONLY = PersistentConfig(
    "GMAIL_AUTO_SYNC_ON_SIGNUP_ONLY",
    "gmail.auto_sync.signup_only",
    os.environ.get("GMAIL_AUTO_SYNC_ON_SIGNUP_ONLY", "True").lower() == "true",
)

# Batch size for processing emails
GMAIL_SYNC_BATCH_SIZE = PersistentConfig(
    "GMAIL_SYNC_BATCH_SIZE",
    "gmail.sync.batch_size",
    int(os.environ.get("GMAIL_SYNC_BATCH_SIZE", "100")),
)

# Rate limiting: delay between Gmail API calls (seconds)
GMAIL_API_RATE_LIMIT_DELAY = PersistentConfig(
    "GMAIL_API_RATE_LIMIT_DELAY",
    "gmail.api.rate_limit_delay",
    float(os.environ.get("GMAIL_API_RATE_LIMIT_DELAY", "0.1")),
)

# Gmail Periodic Sync Configuration
GMAIL_PERIODIC_SYNC_ENABLED = PersistentConfig(
    "GMAIL_PERIODIC_SYNC_ENABLED",
    "gmail.periodic_sync.enabled",
    os.environ.get("GMAIL_PERIODIC_SYNC_ENABLED", "True").lower() == "true",
)

# Sync interval in minutes (default: 15 minutes for more responsive updates)
GMAIL_PERIODIC_SYNC_INTERVAL_MINUTES = PersistentConfig(
    "GMAIL_PERIODIC_SYNC_INTERVAL_MINUTES",
    "gmail.periodic_sync.interval_minutes",
    int(os.environ.get("GMAIL_PERIODIC_SYNC_INTERVAL_MINUTES", "15")),
)

# How often to check for users needing sync (default: 5 minutes)
GMAIL_PERIODIC_SYNC_CHECK_INTERVAL_MINUTES = PersistentConfig(
    "GMAIL_PERIODIC_SYNC_CHECK_INTERVAL_MINUTES",
    "gmail.periodic_sync.check_interval_minutes",
    int(os.environ.get("GMAIL_PERIODIC_SYNC_CHECK_INTERVAL_MINUTES", "5")),
)

# Legacy: Keep for backward compatibility but use minutes instead
GMAIL_PERIODIC_SYNC_INTERVAL_HOURS = PersistentConfig(
    "GMAIL_PERIODIC_SYNC_INTERVAL_HOURS",
    "gmail.periodic_sync.interval_hours",
    int(
        os.environ.get("GMAIL_PERIODIC_SYNC_INTERVAL_HOURS", "0")
    ),  # 0 = use minutes instead
)

# Skip emails in spam and trash folders
# When True: processes ALL emails (INBOX, SENT, labels, archived) except SPAM/TRASH
# When False: processes ENTIRE mailbox including SPAM and TRASH
GMAIL_SKIP_SPAM_AND_TRASH = PersistentConfig(
    "GMAIL_SKIP_SPAM_AND_TRASH",
    "gmail.sync.skip_spam_trash",
    os.environ.get("GMAIL_SKIP_SPAM_AND_TRASH", "True").lower() == "true",
)

# Enable Gmail search tool (users can enable/disable in their workspace)
GMAIL_SEARCH_TOOL_ENABLED = PersistentConfig(
    "GMAIL_SEARCH_TOOL_ENABLED",
    "gmail.search_tool.enable",
    os.environ.get("GMAIL_SEARCH_TOOL_ENABLED", "True").lower() == "true",
)

# Attachment Processing Settings
GMAIL_PROCESS_ATTACHMENTS = PersistentConfig(
    "GMAIL_PROCESS_ATTACHMENTS",
    "gmail.attachments.enabled",
    os.environ.get("GMAIL_PROCESS_ATTACHMENTS", "True").lower() == "true",
)

GMAIL_MAX_ATTACHMENT_SIZE_MB = PersistentConfig(
    "GMAIL_MAX_ATTACHMENT_SIZE_MB",
    "gmail.attachments.max_size_mb",
    int(os.environ.get("GMAIL_MAX_ATTACHMENT_SIZE_MB", "10")),
)

GMAIL_ATTACHMENT_TYPES = PersistentConfig(
    "GMAIL_ATTACHMENT_TYPES",
    "gmail.attachments.allowed_types",
    os.environ.get(
        "GMAIL_ATTACHMENT_TYPES",
        ".pdf,.docx,.doc,.xlsx,.xls,.pptx,.ppt,.txt,.csv,.md,.html,.eml",
    ),
)


####################################
# GCS Storage Configuration
####################################

# GCS Retry Configuration (for handling transient network errors)
GCS_UPLOAD_TIMEOUT_SECONDS = int(
    os.environ.get("GCS_UPLOAD_TIMEOUT_SECONDS", "300")
)  # 5 minutes
GCS_DOWNLOAD_TIMEOUT_SECONDS = int(
    os.environ.get("GCS_DOWNLOAD_TIMEOUT_SECONDS", "300")
)  # 5 minutes
GCS_MAX_RETRY_ATTEMPTS = int(os.environ.get("GCS_MAX_RETRY_ATTEMPTS", "3"))
GCS_RETRY_BASE_DELAY_SECONDS = int(os.environ.get("GCS_RETRY_BASE_DELAY_SECONDS", "1"))


MICROSOFT_CLIENT_ID = PersistentConfig(
    "MICROSOFT_CLIENT_ID",
    "oauth.microsoft.client_id",
    os.environ.get("MICROSOFT_CLIENT_ID", ""),
)

MICROSOFT_CLIENT_SECRET = PersistentConfig(
    "MICROSOFT_CLIENT_SECRET",
    "oauth.microsoft.client_secret",
    os.environ.get("MICROSOFT_CLIENT_SECRET", ""),
)

MICROSOFT_CLIENT_TENANT_ID = PersistentConfig(
    "MICROSOFT_CLIENT_TENANT_ID",
    "oauth.microsoft.tenant_id",
    os.environ.get("MICROSOFT_CLIENT_TENANT_ID", ""),
)

MICROSOFT_CLIENT_LOGIN_BASE_URL = PersistentConfig(
    "MICROSOFT_CLIENT_LOGIN_BASE_URL",
    "oauth.microsoft.login_base_url",
    os.environ.get(
        "MICROSOFT_CLIENT_LOGIN_BASE_URL", "https://login.microsoftonline.com"
    ),
)

MICROSOFT_CLIENT_PICTURE_URL = PersistentConfig(
    "MICROSOFT_CLIENT_PICTURE_URL",
    "oauth.microsoft.picture_url",
    os.environ.get(
        "MICROSOFT_CLIENT_PICTURE_URL",
        "https://graph.microsoft.com/v1.0/me/photo/$value",
    ),
)


MICROSOFT_OAUTH_SCOPE = PersistentConfig(
    "MICROSOFT_OAUTH_SCOPE",
    "oauth.microsoft.scope",
    os.environ.get("MICROSOFT_OAUTH_SCOPE", "openid email profile"),
)

MICROSOFT_REDIRECT_URI = PersistentConfig(
    "MICROSOFT_REDIRECT_URI",
    "oauth.microsoft.redirect_uri",
    os.environ.get("MICROSOFT_REDIRECT_URI", ""),
)

GITHUB_CLIENT_ID = PersistentConfig(
    "GITHUB_CLIENT_ID",
    "oauth.github.client_id",
    os.environ.get("GITHUB_CLIENT_ID", ""),
)

GITHUB_CLIENT_SECRET = PersistentConfig(
    "GITHUB_CLIENT_SECRET",
    "oauth.github.client_secret",
    os.environ.get("GITHUB_CLIENT_SECRET", ""),
)

GITHUB_CLIENT_SCOPE = PersistentConfig(
    "GITHUB_CLIENT_SCOPE",
    "oauth.github.scope",
    os.environ.get("GITHUB_CLIENT_SCOPE", "user:email"),
)

GITHUB_CLIENT_REDIRECT_URI = PersistentConfig(
    "GITHUB_CLIENT_REDIRECT_URI",
    "oauth.github.redirect_uri",
    os.environ.get("GITHUB_CLIENT_REDIRECT_URI", ""),
)

OAUTH_CLIENT_ID = PersistentConfig(
    "OAUTH_CLIENT_ID",
    "oauth.oidc.client_id",
    os.environ.get("OAUTH_CLIENT_ID", ""),
)

OAUTH_CLIENT_SECRET = PersistentConfig(
    "OAUTH_CLIENT_SECRET",
    "oauth.oidc.client_secret",
    os.environ.get("OAUTH_CLIENT_SECRET", ""),
)

OPENID_PROVIDER_URL = PersistentConfig(
    "OPENID_PROVIDER_URL",
    "oauth.oidc.provider_url",
    os.environ.get("OPENID_PROVIDER_URL", ""),
)

OPENID_REDIRECT_URI = PersistentConfig(
    "OPENID_REDIRECT_URI",
    "oauth.oidc.redirect_uri",
    os.environ.get("OPENID_REDIRECT_URI", ""),
)

OAUTH_SCOPES = PersistentConfig(
    "OAUTH_SCOPES",
    "oauth.oidc.scopes",
    os.environ.get("OAUTH_SCOPES", "openid email profile"),
)

OAUTH_TIMEOUT = PersistentConfig(
    "OAUTH_TIMEOUT",
    "oauth.oidc.oauth_timeout",
    os.environ.get("OAUTH_TIMEOUT", ""),
)

OAUTH_TOKEN_ENDPOINT_AUTH_METHOD = PersistentConfig(
    "OAUTH_TOKEN_ENDPOINT_AUTH_METHOD",
    "oauth.oidc.token_endpoint_auth_method",
    os.environ.get("OAUTH_TOKEN_ENDPOINT_AUTH_METHOD", None),
)

OAUTH_CODE_CHALLENGE_METHOD = PersistentConfig(
    "OAUTH_CODE_CHALLENGE_METHOD",
    "oauth.oidc.code_challenge_method",
    os.environ.get("OAUTH_CODE_CHALLENGE_METHOD", None),
)

OAUTH_PROVIDER_NAME = PersistentConfig(
    "OAUTH_PROVIDER_NAME",
    "oauth.oidc.provider_name",
    os.environ.get("OAUTH_PROVIDER_NAME", "SSO"),
)

OAUTH_SUB_CLAIM = PersistentConfig(
    "OAUTH_SUB_CLAIM",
    "oauth.oidc.sub_claim",
    os.environ.get("OAUTH_SUB_CLAIM", None),
)

OAUTH_USERNAME_CLAIM = PersistentConfig(
    "OAUTH_USERNAME_CLAIM",
    "oauth.oidc.username_claim",
    os.environ.get("OAUTH_USERNAME_CLAIM", "name"),
)


OAUTH_PICTURE_CLAIM = PersistentConfig(
    "OAUTH_PICTURE_CLAIM",
    "oauth.oidc.avatar_claim",
    os.environ.get("OAUTH_PICTURE_CLAIM", "picture"),
)

OAUTH_EMAIL_CLAIM = PersistentConfig(
    "OAUTH_EMAIL_CLAIM",
    "oauth.oidc.email_claim",
    os.environ.get("OAUTH_EMAIL_CLAIM", "email"),
)

OAUTH_GROUPS_CLAIM = PersistentConfig(
    "OAUTH_GROUPS_CLAIM",
    "oauth.oidc.group_claim",
    os.environ.get("OAUTH_GROUPS_CLAIM", os.environ.get("OAUTH_GROUP_CLAIM", "groups")),
)

FEISHU_CLIENT_ID = PersistentConfig(
    "FEISHU_CLIENT_ID",
    "oauth.feishu.client_id",
    os.environ.get("FEISHU_CLIENT_ID", ""),
)

FEISHU_CLIENT_SECRET = PersistentConfig(
    "FEISHU_CLIENT_SECRET",
    "oauth.feishu.client_secret",
    os.environ.get("FEISHU_CLIENT_SECRET", ""),
)

FEISHU_OAUTH_SCOPE = PersistentConfig(
    "FEISHU_OAUTH_SCOPE",
    "oauth.feishu.scope",
    os.environ.get("FEISHU_OAUTH_SCOPE", "contact:user.base:readonly"),
)

FEISHU_REDIRECT_URI = PersistentConfig(
    "FEISHU_REDIRECT_URI",
    "oauth.feishu.redirect_uri",
    os.environ.get("FEISHU_REDIRECT_URI", ""),
)

ENABLE_OAUTH_ROLE_MANAGEMENT = PersistentConfig(
    "ENABLE_OAUTH_ROLE_MANAGEMENT",
    "oauth.enable_role_mapping",
    os.environ.get("ENABLE_OAUTH_ROLE_MANAGEMENT", "False").lower() == "true",
)

ENABLE_OAUTH_GROUP_MANAGEMENT = PersistentConfig(
    "ENABLE_OAUTH_GROUP_MANAGEMENT",
    "oauth.enable_group_mapping",
    os.environ.get("ENABLE_OAUTH_GROUP_MANAGEMENT", "False").lower() == "true",
)

ENABLE_OAUTH_GROUP_CREATION = PersistentConfig(
    "ENABLE_OAUTH_GROUP_CREATION",
    "oauth.enable_group_creation",
    os.environ.get("ENABLE_OAUTH_GROUP_CREATION", "False").lower() == "true",
)


OAUTH_BLOCKED_GROUPS = PersistentConfig(
    "OAUTH_BLOCKED_GROUPS",
    "oauth.blocked_groups",
    os.environ.get("OAUTH_BLOCKED_GROUPS", "[]"),
)

OAUTH_GROUPS_SEPARATOR = os.environ.get("OAUTH_GROUPS_SEPARATOR", ";")

OAUTH_ROLES_CLAIM = PersistentConfig(
    "OAUTH_ROLES_CLAIM",
    "oauth.roles_claim",
    os.environ.get("OAUTH_ROLES_CLAIM", "roles"),
)

SEP = os.environ.get("OAUTH_ROLES_SEPARATOR", ",")

OAUTH_ALLOWED_ROLES = PersistentConfig(
    "OAUTH_ALLOWED_ROLES",
    "oauth.allowed_roles",
    [
        role.strip()
        for role in os.environ.get("OAUTH_ALLOWED_ROLES", f"user{SEP}admin").split(SEP)
        if role
    ],
)

OAUTH_ADMIN_ROLES = PersistentConfig(
    "OAUTH_ADMIN_ROLES",
    "oauth.admin_roles",
    [
        role.strip()
        for role in os.environ.get("OAUTH_ADMIN_ROLES", "admin").split(SEP)
        if role
    ],
)

OAUTH_ALLOWED_DOMAINS = PersistentConfig(
    "OAUTH_ALLOWED_DOMAINS",
    "oauth.allowed_domains",
    [
        domain.strip()
        for domain in os.environ.get("OAUTH_ALLOWED_DOMAINS", "*").split(",")
    ],
)

OAUTH_UPDATE_PICTURE_ON_LOGIN = PersistentConfig(
    "OAUTH_UPDATE_PICTURE_ON_LOGIN",
    "oauth.update_picture_on_login",
    os.environ.get("OAUTH_UPDATE_PICTURE_ON_LOGIN", "False").lower() == "true",
)

OAUTH_ACCESS_TOKEN_REQUEST_INCLUDE_CLIENT_ID = (
    os.environ.get("OAUTH_ACCESS_TOKEN_REQUEST_INCLUDE_CLIENT_ID", "False").lower()
    == "true"
)


def load_oauth_providers():
    OAUTH_PROVIDERS.clear()
    if GOOGLE_CLIENT_ID.value and GOOGLE_CLIENT_SECRET.value:

        def google_oauth_register(oauth: OAuth):
            client = oauth.register(
                name="google",
                client_id=GOOGLE_CLIENT_ID.value,
                client_secret=GOOGLE_CLIENT_SECRET.value,
                server_metadata_url="https://accounts.google.com/.well-known/openid-configuration",
                client_kwargs={
                    "scope": GOOGLE_OAUTH_SCOPE.value,
                    **(
                        {"timeout": int(OAUTH_TIMEOUT.value)}
                        if OAUTH_TIMEOUT.value
                        else {}
                    ),
                },
                redirect_uri=GOOGLE_REDIRECT_URI.value,
            )
            return client

        OAUTH_PROVIDERS["google"] = {
            "redirect_uri": GOOGLE_REDIRECT_URI.value,
            "register": google_oauth_register,
        }

    if (
        MICROSOFT_CLIENT_ID.value
        and MICROSOFT_CLIENT_SECRET.value
        and MICROSOFT_CLIENT_TENANT_ID.value
    ):

        def microsoft_oauth_register(oauth: OAuth):
            client = oauth.register(
                name="microsoft",
                client_id=MICROSOFT_CLIENT_ID.value,
                client_secret=MICROSOFT_CLIENT_SECRET.value,
                server_metadata_url=f"{MICROSOFT_CLIENT_LOGIN_BASE_URL.value}/{MICROSOFT_CLIENT_TENANT_ID.value}/v2.0/.well-known/openid-configuration?appid={MICROSOFT_CLIENT_ID.value}",
                client_kwargs={
                    "scope": MICROSOFT_OAUTH_SCOPE.value,
                    **(
                        {"timeout": int(OAUTH_TIMEOUT.value)}
                        if OAUTH_TIMEOUT.value
                        else {}
                    ),
                },
                redirect_uri=MICROSOFT_REDIRECT_URI.value,
            )
            return client

        OAUTH_PROVIDERS["microsoft"] = {
            "redirect_uri": MICROSOFT_REDIRECT_URI.value,
            "picture_url": MICROSOFT_CLIENT_PICTURE_URL.value,
            "register": microsoft_oauth_register,
        }

    if GITHUB_CLIENT_ID.value and GITHUB_CLIENT_SECRET.value:

        def github_oauth_register(oauth: OAuth):
            client = oauth.register(
                name="github",
                client_id=GITHUB_CLIENT_ID.value,
                client_secret=GITHUB_CLIENT_SECRET.value,
                access_token_url="https://github.com/login/oauth/access_token",
                authorize_url="https://github.com/login/oauth/authorize",
                api_base_url="https://api.github.com",
                userinfo_endpoint="https://api.github.com/user",
                client_kwargs={
                    "scope": GITHUB_CLIENT_SCOPE.value,
                    **(
                        {"timeout": int(OAUTH_TIMEOUT.value)}
                        if OAUTH_TIMEOUT.value
                        else {}
                    ),
                },
                redirect_uri=GITHUB_CLIENT_REDIRECT_URI.value,
            )
            return client

        OAUTH_PROVIDERS["github"] = {
            "redirect_uri": GITHUB_CLIENT_REDIRECT_URI.value,
            "register": github_oauth_register,
            "sub_claim": "id",
        }

    if (
        OAUTH_CLIENT_ID.value
        and (OAUTH_CLIENT_SECRET.value or OAUTH_CODE_CHALLENGE_METHOD.value)
        and OPENID_PROVIDER_URL.value
    ):

        def oidc_oauth_register(oauth: OAuth):
            client_kwargs = {
                "scope": OAUTH_SCOPES.value,
                **(
                    {
                        "token_endpoint_auth_method": OAUTH_TOKEN_ENDPOINT_AUTH_METHOD.value
                    }
                    if OAUTH_TOKEN_ENDPOINT_AUTH_METHOD.value
                    else {}
                ),
                **(
                    {"timeout": int(OAUTH_TIMEOUT.value)} if OAUTH_TIMEOUT.value else {}
                ),
            }

            if (
                OAUTH_CODE_CHALLENGE_METHOD.value
                and OAUTH_CODE_CHALLENGE_METHOD.value == "S256"
            ):
                client_kwargs["code_challenge_method"] = "S256"
            elif OAUTH_CODE_CHALLENGE_METHOD.value:
                raise Exception(
                    'Code challenge methods other than "%s" not supported. Given: "%s"'
                    % ("S256", OAUTH_CODE_CHALLENGE_METHOD.value)
                )

            client = oauth.register(
                name="oidc",
                client_id=OAUTH_CLIENT_ID.value,
                client_secret=OAUTH_CLIENT_SECRET.value,
                server_metadata_url=OPENID_PROVIDER_URL.value,
                client_kwargs=client_kwargs,
                redirect_uri=OPENID_REDIRECT_URI.value,
            )
            return client

        OAUTH_PROVIDERS["oidc"] = {
            "name": OAUTH_PROVIDER_NAME.value,
            "redirect_uri": OPENID_REDIRECT_URI.value,
            "register": oidc_oauth_register,
        }

    if FEISHU_CLIENT_ID.value and FEISHU_CLIENT_SECRET.value:

        def feishu_oauth_register(oauth: OAuth):
            client = oauth.register(
                name="feishu",
                client_id=FEISHU_CLIENT_ID.value,
                client_secret=FEISHU_CLIENT_SECRET.value,
                access_token_url="https://open.feishu.cn/open-apis/authen/v2/oauth/token",
                authorize_url="https://accounts.feishu.cn/open-apis/authen/v1/authorize",
                api_base_url="https://open.feishu.cn/open-apis",
                userinfo_endpoint="https://open.feishu.cn/open-apis/authen/v1/user_info",
                client_kwargs={
                    "scope": FEISHU_OAUTH_SCOPE.value,
                    **(
                        {"timeout": int(OAUTH_TIMEOUT.value)}
                        if OAUTH_TIMEOUT.value
                        else {}
                    ),
                },
                redirect_uri=FEISHU_REDIRECT_URI.value,
            )
            return client

        OAUTH_PROVIDERS["feishu"] = {
            "register": feishu_oauth_register,
            "sub_claim": "user_id",
        }

    configured_providers = []
    if GOOGLE_CLIENT_ID.value:
        configured_providers.append("Google")
    if MICROSOFT_CLIENT_ID.value:
        configured_providers.append("Microsoft")
    if GITHUB_CLIENT_ID.value:
        configured_providers.append("GitHub")
    if FEISHU_CLIENT_ID.value:
        configured_providers.append("Feishu")

    if configured_providers and not OPENID_PROVIDER_URL.value:
        provider_list = ", ".join(configured_providers)
        log.warning(
            f"⚠️  OAuth providers configured ({provider_list}) but OPENID_PROVIDER_URL not set - logout will not work!"
        )
        log.warning(
            f"Set OPENID_PROVIDER_URL to your OAuth provider's OpenID Connect discovery endpoint to fix logout functionality."
        )


load_oauth_providers()

####################################
# Static DIR
####################################

STATIC_DIR = Path(os.getenv("STATIC_DIR", OPEN_WEBUI_DIR / "static")).resolve()

try:
    if STATIC_DIR.exists():
        for item in STATIC_DIR.iterdir():
            if item.is_file() or item.is_symlink():
                try:
                    item.unlink()
                except Exception as e:
                    pass
except Exception as e:
    pass

for file_path in (FRONTEND_BUILD_DIR / "static").glob("**/*"):
    if file_path.is_file():
        target_path = STATIC_DIR / file_path.relative_to(
            (FRONTEND_BUILD_DIR / "static")
        )
        target_path.parent.mkdir(parents=True, exist_ok=True)
        try:
            shutil.copyfile(file_path, target_path)
        except Exception as e:
            logging.error(f"An error occurred: {e}")

frontend_favicon = FRONTEND_BUILD_DIR / "static" / "favicon.png"

if frontend_favicon.exists():
    try:
        shutil.copyfile(frontend_favicon, STATIC_DIR / "favicon.png")
    except Exception as e:
        logging.error(f"An error occurred: {e}")

frontend_splash = FRONTEND_BUILD_DIR / "static" / "splash.png"

if frontend_splash.exists():
    try:
        shutil.copyfile(frontend_splash, STATIC_DIR / "splash.png")
    except Exception as e:
        logging.error(f"An error occurred: {e}")

frontend_loader = FRONTEND_BUILD_DIR / "static" / "loader.js"

if frontend_loader.exists():
    try:
        shutil.copyfile(frontend_loader, STATIC_DIR / "loader.js")
    except Exception as e:
        logging.error(f"An error occurred: {e}")


####################################
# CUSTOM_NAME (Legacy)
####################################

CUSTOM_NAME = os.environ.get("CUSTOM_NAME", "")

if CUSTOM_NAME:
    try:
        r = requests.get(f"https://api.openwebui.com/api/v1/custom/{CUSTOM_NAME}")
        data = r.json()
        if r.ok:
            if "logo" in data:
                WEBUI_FAVICON_URL = url = (
                    f"https://api.openwebui.com{data['logo']}"
                    if data["logo"][0] == "/"
                    else data["logo"]
                )

                r = requests.get(url, stream=True)
                if r.status_code == 200:
                    with open(f"{STATIC_DIR}/favicon.png", "wb") as f:
                        r.raw.decode_content = True
                        shutil.copyfileobj(r.raw, f)

            if "splash" in data:
                url = (
                    f"https://api.openwebui.com{data['splash']}"
                    if data["splash"][0] == "/"
                    else data["splash"]
                )

                r = requests.get(url, stream=True)
                if r.status_code == 200:
                    with open(f"{STATIC_DIR}/splash.png", "wb") as f:
                        r.raw.decode_content = True
                        shutil.copyfileobj(r.raw, f)

            WEBUI_NAME = data["name"]
    except Exception as e:
        log.exception(e)
        pass


####################################
# STORAGE PROVIDER
####################################

STORAGE_PROVIDER = os.environ.get("STORAGE_PROVIDER", "local")  # defaults to local, s3

S3_ACCESS_KEY_ID = os.environ.get("S3_ACCESS_KEY_ID", None)
S3_SECRET_ACCESS_KEY = os.environ.get("S3_SECRET_ACCESS_KEY", None)
S3_REGION_NAME = os.environ.get("S3_REGION_NAME", None)
S3_BUCKET_NAME = os.environ.get("S3_BUCKET_NAME", None)
S3_KEY_PREFIX = os.environ.get("S3_KEY_PREFIX", None)
S3_ENDPOINT_URL = os.environ.get("S3_ENDPOINT_URL", None)
S3_USE_ACCELERATE_ENDPOINT = (
    os.environ.get("S3_USE_ACCELERATE_ENDPOINT", "false").lower() == "true"
)
S3_ADDRESSING_STYLE = os.environ.get("S3_ADDRESSING_STYLE", None)
S3_ENABLE_TAGGING = os.getenv("S3_ENABLE_TAGGING", "false").lower() == "true"

GCS_BUCKET_NAME = os.environ.get("GCS_BUCKET_NAME", None)
GOOGLE_APPLICATION_CREDENTIALS_JSON = os.environ.get(
    "GOOGLE_APPLICATION_CREDENTIALS_JSON", None
)

# GCS Retry Configuration (for handling transient network errors)
GCS_UPLOAD_TIMEOUT_SECONDS = int(
    os.environ.get("GCS_UPLOAD_TIMEOUT_SECONDS", "300")
)  # 5 minutes
GCS_DOWNLOAD_TIMEOUT_SECONDS = int(
    os.environ.get("GCS_DOWNLOAD_TIMEOUT_SECONDS", "300")
)  # 5 minutes
GCS_MAX_RETRY_ATTEMPTS = int(os.environ.get("GCS_MAX_RETRY_ATTEMPTS", "3"))
GCS_RETRY_BASE_DELAY_SECONDS = int(os.environ.get("GCS_RETRY_BASE_DELAY_SECONDS", "1"))

AZURE_STORAGE_ENDPOINT = os.environ.get("AZURE_STORAGE_ENDPOINT", None)
AZURE_STORAGE_CONTAINER_NAME = os.environ.get("AZURE_STORAGE_CONTAINER_NAME", None)
AZURE_STORAGE_KEY = os.environ.get("AZURE_STORAGE_KEY", None)

####################################
# File Upload DIR
####################################

UPLOAD_DIR = DATA_DIR / "uploads"
UPLOAD_DIR.mkdir(parents=True, exist_ok=True)


####################################
# Cache DIR
####################################

CACHE_DIR = DATA_DIR / "cache"
CACHE_DIR.mkdir(parents=True, exist_ok=True)


####################################
# DIRECT CONNECTIONS
####################################

ENABLE_DIRECT_CONNECTIONS = PersistentConfig(
    "ENABLE_DIRECT_CONNECTIONS",
    "direct.enable",
    os.environ.get("ENABLE_DIRECT_CONNECTIONS", "False").lower() == "true",
)

####################################
# OLLAMA_BASE_URL
####################################

ENABLE_OLLAMA_API = PersistentConfig(
    "ENABLE_OLLAMA_API",
    "ollama.enable",
    os.environ.get("ENABLE_OLLAMA_API", "True").lower() == "true",
)

OLLAMA_API_BASE_URL = os.environ.get(
    "OLLAMA_API_BASE_URL", "http://localhost:11434/api"
)

OLLAMA_BASE_URL = os.environ.get("OLLAMA_BASE_URL", "")
if OLLAMA_BASE_URL:
    # Remove trailing slash
    OLLAMA_BASE_URL = (
        OLLAMA_BASE_URL[:-1] if OLLAMA_BASE_URL.endswith("/") else OLLAMA_BASE_URL
    )


K8S_FLAG = os.environ.get("K8S_FLAG", "")
USE_OLLAMA_DOCKER = os.environ.get("USE_OLLAMA_DOCKER", "false")

if OLLAMA_BASE_URL == "" and OLLAMA_API_BASE_URL != "":
    OLLAMA_BASE_URL = (
        OLLAMA_API_BASE_URL[:-4]
        if OLLAMA_API_BASE_URL.endswith("/api")
        else OLLAMA_API_BASE_URL
    )

if ENV == "prod":
    if OLLAMA_BASE_URL == "/ollama" and not K8S_FLAG:
        if USE_OLLAMA_DOCKER.lower() == "true":
            # if you use all-in-one docker container (Open WebUI + Ollama)
            # with the docker build arg USE_OLLAMA=true (--build-arg="USE_OLLAMA=true") this only works with http://localhost:11434
            OLLAMA_BASE_URL = "http://localhost:11434"
        else:
            OLLAMA_BASE_URL = "http://host.docker.internal:11434"
    elif K8S_FLAG:
        OLLAMA_BASE_URL = "http://ollama-service.open-webui.svc.cluster.local:11434"


OLLAMA_BASE_URLS = os.environ.get("OLLAMA_BASE_URLS", "")
OLLAMA_BASE_URLS = OLLAMA_BASE_URLS if OLLAMA_BASE_URLS != "" else OLLAMA_BASE_URL

OLLAMA_BASE_URLS = [url.strip() for url in OLLAMA_BASE_URLS.split(";")]
OLLAMA_BASE_URLS = PersistentConfig(
    "OLLAMA_BASE_URLS", "ollama.base_urls", OLLAMA_BASE_URLS
)

OLLAMA_API_CONFIGS = PersistentConfig(
    "OLLAMA_API_CONFIGS",
    "ollama.api_configs",
    {},
)

####################################
# OPENAI_API
####################################


ENABLE_OPENAI_API = PersistentConfig(
    "ENABLE_OPENAI_API",
    "openai.enable",
    os.environ.get("ENABLE_OPENAI_API", "True").lower() == "true",
)


OPENAI_API_KEY = os.environ.get("OPENAI_API_KEY", "")
OPENAI_API_BASE_URL = os.environ.get("OPENAI_API_BASE_URL", "")

GEMINI_API_KEY = os.environ.get("GEMINI_API_KEY", "")
GEMINI_API_BASE_URL = os.environ.get("GEMINI_API_BASE_URL", "")


if OPENAI_API_BASE_URL == "":
    OPENAI_API_BASE_URL = "https://api.openai.com/v1"
else:
    if OPENAI_API_BASE_URL.endswith("/"):
        OPENAI_API_BASE_URL = OPENAI_API_BASE_URL[:-1]

OPENAI_API_KEYS = os.environ.get("OPENAI_API_KEYS", "")
OPENAI_API_KEYS = OPENAI_API_KEYS if OPENAI_API_KEYS != "" else OPENAI_API_KEY

OPENAI_API_KEYS = [url.strip() for url in OPENAI_API_KEYS.split(";")]
OPENAI_API_KEYS = PersistentConfig(
    "OPENAI_API_KEYS", "openai.api_keys", OPENAI_API_KEYS
)

OPENAI_API_BASE_URLS = os.environ.get("OPENAI_API_BASE_URLS", "")
OPENAI_API_BASE_URLS = (
    OPENAI_API_BASE_URLS if OPENAI_API_BASE_URLS != "" else OPENAI_API_BASE_URL
)

OPENAI_API_BASE_URLS = [
    url.strip() if url != "" else "https://api.openai.com/v1"
    for url in OPENAI_API_BASE_URLS.split(";")
]
OPENAI_API_BASE_URLS = PersistentConfig(
    "OPENAI_API_BASE_URLS", "openai.api_base_urls", OPENAI_API_BASE_URLS
)

OPENAI_API_CONFIGS = PersistentConfig(
    "OPENAI_API_CONFIGS",
    "openai.api_configs",
    {},
)

# Get the actual OpenAI API key based on the base URL
OPENAI_API_KEY = ""
try:
    OPENAI_API_KEY = OPENAI_API_KEYS.value[
        OPENAI_API_BASE_URLS.value.index("https://api.openai.com/v1")
    ]
except Exception:
    pass
OPENAI_API_BASE_URL = "https://api.openai.com/v1"


####################################
# MODELS
####################################

ENABLE_BASE_MODELS_CACHE = PersistentConfig(
    "ENABLE_BASE_MODELS_CACHE",
    "models.base_models_cache",
    os.environ.get("ENABLE_BASE_MODELS_CACHE", "False").lower() == "true",
)


####################################
# TOOL_SERVERS
####################################

try:
    tool_server_connections = json.loads(
        os.environ.get("TOOL_SERVER_CONNECTIONS", "[]")
    )
except Exception as e:
    log.exception(f"Error loading TOOL_SERVER_CONNECTIONS: {e}")
    tool_server_connections = []


TOOL_SERVER_CONNECTIONS = PersistentConfig(
    "TOOL_SERVER_CONNECTIONS",
    "tool_server.connections",
    tool_server_connections,
)

####################################
# WEBUI
####################################


WEBUI_URL = PersistentConfig("WEBUI_URL", "webui.url", os.environ.get("WEBUI_URL", ""))


ENABLE_SIGNUP = PersistentConfig(
    "ENABLE_SIGNUP",
    "ui.enable_signup",
    (
        False
        if not WEBUI_AUTH
        else os.environ.get("ENABLE_SIGNUP", "True").lower() == "true"
    ),
)

ENABLE_LOGIN_FORM = PersistentConfig(
    "ENABLE_LOGIN_FORM",
    "ui.ENABLE_LOGIN_FORM",
    os.environ.get("ENABLE_LOGIN_FORM", "True").lower() == "true",
)

ENABLE_PASSWORD_AUTH = os.environ.get("ENABLE_PASSWORD_AUTH", "True").lower() == "true"

DEFAULT_LOCALE = PersistentConfig(
    "DEFAULT_LOCALE",
    "ui.default_locale",
    os.environ.get("DEFAULT_LOCALE", ""),
)

DEFAULT_MODELS = PersistentConfig(
    "DEFAULT_MODELS", "ui.default_models", os.environ.get("DEFAULT_MODELS", None)
)

DEFAULT_PINNED_MODELS = PersistentConfig(
    "DEFAULT_PINNED_MODELS",
    "ui.default_pinned_models",
    os.environ.get("DEFAULT_PINNED_MODELS", None),
)

try:
    default_prompt_suggestions = json.loads(
        os.environ.get("DEFAULT_PROMPT_SUGGESTIONS", "[]")
    )
except Exception as e:
    log.exception(f"Error loading DEFAULT_PROMPT_SUGGESTIONS: {e}")
    default_prompt_suggestions = []
if default_prompt_suggestions == []:
    default_prompt_suggestions = [
        {
            "title": ["Help me study", "vocabulary for a college entrance exam"],
            "content": "Help me study vocabulary: write a sentence for me to fill in the blank, and I'll try to pick the correct option.",
        },
        {
            "title": ["Give me ideas", "for what to do with my kids' art"],
            "content": "What are 5 creative things I could do with my kids' art? I don't want to throw them away, but it's also so much clutter.",
        },
        {
            "title": ["Tell me a fun fact", "about the Roman Empire"],
            "content": "Tell me a random fun fact about the Roman Empire",
        },
        {
            "title": ["Show me a code snippet", "of a website's sticky header"],
            "content": "Show me a code snippet of a website's sticky header in CSS and JavaScript.",
        },
        {
            "title": [
                "Explain options trading",
                "if I'm familiar with buying and selling stocks",
            ],
            "content": "Explain options trading in simple terms if I'm familiar with buying and selling stocks.",
        },
        {
            "title": ["Overcome procrastination", "give me tips"],
            "content": "Could you start by asking me about instances when I procrastinate the most and then give me some suggestions to overcome it?",
        },
    ]

DEFAULT_PROMPT_SUGGESTIONS = PersistentConfig(
    "DEFAULT_PROMPT_SUGGESTIONS",
    "ui.prompt_suggestions",
    default_prompt_suggestions,
)

MODEL_ORDER_LIST = PersistentConfig(
    "MODEL_ORDER_LIST",
    "ui.model_order_list",
    [],
)

DEFAULT_USER_ROLE = PersistentConfig(
    "DEFAULT_USER_ROLE",
    "ui.default_user_role",
    os.getenv("DEFAULT_USER_ROLE", "pending"),
)

DEFAULT_GROUP_ID = PersistentConfig(
    "DEFAULT_GROUP_ID",
    "ui.default_group_id",
    os.environ.get("DEFAULT_GROUP_ID", ""),
)

PENDING_USER_OVERLAY_TITLE = PersistentConfig(
    "PENDING_USER_OVERLAY_TITLE",
    "ui.pending_user_overlay_title",
    os.environ.get("PENDING_USER_OVERLAY_TITLE", ""),
)

PENDING_USER_OVERLAY_CONTENT = PersistentConfig(
    "PENDING_USER_OVERLAY_CONTENT",
    "ui.pending_user_overlay_content",
    os.environ.get("PENDING_USER_OVERLAY_CONTENT", ""),
)


RESPONSE_WATERMARK = PersistentConfig(
    "RESPONSE_WATERMARK",
    "ui.watermark",
    os.environ.get("RESPONSE_WATERMARK", ""),
)


USER_PERMISSIONS_WORKSPACE_MODELS_ACCESS = (
    os.environ.get("USER_PERMISSIONS_WORKSPACE_MODELS_ACCESS", "False").lower()
    == "true"
)

USER_PERMISSIONS_WORKSPACE_KNOWLEDGE_ACCESS = (
    os.environ.get("USER_PERMISSIONS_WORKSPACE_KNOWLEDGE_ACCESS", "False").lower()
    == "true"
)

USER_PERMISSIONS_WORKSPACE_PROMPTS_ACCESS = (
    os.environ.get("USER_PERMISSIONS_WORKSPACE_PROMPTS_ACCESS", "False").lower()
    == "true"
)

USER_PERMISSIONS_WORKSPACE_TOOLS_ACCESS = (
    os.environ.get("USER_PERMISSIONS_WORKSPACE_TOOLS_ACCESS", "False").lower() == "true"
)

USER_PERMISSIONS_WORKSPACE_MODELS_IMPORT = (
    os.environ.get("USER_PERMISSIONS_WORKSPACE_MODELS_IMPORT", "False").lower()
    == "true"
)

USER_PERMISSIONS_WORKSPACE_MODELS_EXPORT = (
    os.environ.get("USER_PERMISSIONS_WORKSPACE_MODELS_EXPORT", "False").lower()
    == "true"
)

USER_PERMISSIONS_WORKSPACE_PROMPTS_IMPORT = (
    os.environ.get("USER_PERMISSIONS_WORKSPACE_PROMPTS_IMPORT", "False").lower()
    == "true"
)

USER_PERMISSIONS_WORKSPACE_PROMPTS_EXPORT = (
    os.environ.get("USER_PERMISSIONS_WORKSPACE_PROMPTS_EXPORT", "False").lower()
    == "true"
)

USER_PERMISSIONS_WORKSPACE_TOOLS_IMPORT = (
    os.environ.get("USER_PERMISSIONS_WORKSPACE_TOOLS_IMPORT", "False").lower() == "true"
)

USER_PERMISSIONS_WORKSPACE_TOOLS_EXPORT = (
    os.environ.get("USER_PERMISSIONS_WORKSPACE_TOOLS_EXPORT", "False").lower() == "true"
)


USER_PERMISSIONS_WORKSPACE_MODELS_ALLOW_SHARING = (
    os.environ.get("USER_PERMISSIONS_WORKSPACE_MODELS_ALLOW_SHARING", "False").lower()
    == "true"
)

USER_PERMISSIONS_WORKSPACE_MODELS_ALLOW_PUBLIC_SHARING = (
    os.environ.get(
        "USER_PERMISSIONS_WORKSPACE_MODELS_ALLOW_PUBLIC_SHARING", "False"
    ).lower()
    == "true"
)

USER_PERMISSIONS_WORKSPACE_KNOWLEDGE_ALLOW_SHARING = (
    os.environ.get(
        "USER_PERMISSIONS_WORKSPACE_KNOWLEDGE_ALLOW_PUBLIC_SHARING", "False"
    ).lower()
    == "true"
)

USER_PERMISSIONS_WORKSPACE_KNOWLEDGE_ALLOW_PUBLIC_SHARING = (
    os.environ.get(
        "USER_PERMISSIONS_WORKSPACE_KNOWLEDGE_ALLOW_PUBLIC_SHARING", "False"
    ).lower()
    == "true"
)

USER_PERMISSIONS_WORKSPACE_PROMPTS_ALLOW_SHARING = (
    os.environ.get("USER_PERMISSIONS_WORKSPACE_PROMPTS_ALLOW_SHARING", "False").lower()
    == "true"
)

USER_PERMISSIONS_WORKSPACE_PROMPTS_ALLOW_PUBLIC_SHARING = (
    os.environ.get(
        "USER_PERMISSIONS_WORKSPACE_PROMPTS_ALLOW_PUBLIC_SHARING", "False"
    ).lower()
    == "true"
)


USER_PERMISSIONS_WORKSPACE_TOOLS_ALLOW_SHARING = (
    os.environ.get("USER_PERMISSIONS_WORKSPACE_TOOLS_ALLOW_SHARING", "False").lower()
    == "true"
)

USER_PERMISSIONS_WORKSPACE_TOOLS_ALLOW_PUBLIC_SHARING = (
    os.environ.get(
        "USER_PERMISSIONS_WORKSPACE_TOOLS_ALLOW_PUBLIC_SHARING", "False"
    ).lower()
    == "true"
)


USER_PERMISSIONS_NOTES_ALLOW_SHARING = (
    os.environ.get("USER_PERMISSIONS_NOTES_ALLOW_PUBLIC_SHARING", "False").lower()
    == "true"
)

USER_PERMISSIONS_NOTES_ALLOW_PUBLIC_SHARING = (
    os.environ.get("USER_PERMISSIONS_NOTES_ALLOW_PUBLIC_SHARING", "False").lower()
    == "true"
)


USER_PERMISSIONS_CHAT_CONTROLS = (
    os.environ.get("USER_PERMISSIONS_CHAT_CONTROLS", "True").lower() == "true"
)

USER_PERMISSIONS_CHAT_VALVES = (
    os.environ.get("USER_PERMISSIONS_CHAT_VALVES", "True").lower() == "true"
)

USER_PERMISSIONS_CHAT_SYSTEM_PROMPT = (
    os.environ.get("USER_PERMISSIONS_CHAT_SYSTEM_PROMPT", "True").lower() == "true"
)

USER_PERMISSIONS_CHAT_PARAMS = (
    os.environ.get("USER_PERMISSIONS_CHAT_PARAMS", "True").lower() == "true"
)

USER_PERMISSIONS_CHAT_FILE_UPLOAD = (
    os.environ.get("USER_PERMISSIONS_CHAT_FILE_UPLOAD", "True").lower() == "true"
)

USER_PERMISSIONS_CHAT_DELETE = (
    os.environ.get("USER_PERMISSIONS_CHAT_DELETE", "True").lower() == "true"
)

USER_PERMISSIONS_CHAT_DELETE_MESSAGE = (
    os.environ.get("USER_PERMISSIONS_CHAT_DELETE_MESSAGE", "True").lower() == "true"
)

USER_PERMISSIONS_CHAT_CONTINUE_RESPONSE = (
    os.environ.get("USER_PERMISSIONS_CHAT_CONTINUE_RESPONSE", "True").lower() == "true"
)

USER_PERMISSIONS_CHAT_REGENERATE_RESPONSE = (
    os.environ.get("USER_PERMISSIONS_CHAT_REGENERATE_RESPONSE", "True").lower()
    == "true"
)

USER_PERMISSIONS_CHAT_RATE_RESPONSE = (
    os.environ.get("USER_PERMISSIONS_CHAT_RATE_RESPONSE", "True").lower() == "true"
)

USER_PERMISSIONS_CHAT_EDIT = (
    os.environ.get("USER_PERMISSIONS_CHAT_EDIT", "True").lower() == "true"
)

USER_PERMISSIONS_CHAT_SHARE = (
    os.environ.get("USER_PERMISSIONS_CHAT_SHARE", "True").lower() == "true"
)

USER_PERMISSIONS_CHAT_EXPORT = (
    os.environ.get("USER_PERMISSIONS_CHAT_EXPORT", "True").lower() == "true"
)

USER_PERMISSIONS_CHAT_STT = (
    os.environ.get("USER_PERMISSIONS_CHAT_STT", "True").lower() == "true"
)

USER_PERMISSIONS_CHAT_TTS = (
    os.environ.get("USER_PERMISSIONS_CHAT_TTS", "True").lower() == "true"
)

USER_PERMISSIONS_CHAT_CALL = (
    os.environ.get("USER_PERMISSIONS_CHAT_CALL", "True").lower() == "true"
)

USER_PERMISSIONS_CHAT_MULTIPLE_MODELS = (
    os.environ.get("USER_PERMISSIONS_CHAT_MULTIPLE_MODELS", "True").lower() == "true"
)

USER_PERMISSIONS_CHAT_TEMPORARY = (
    os.environ.get("USER_PERMISSIONS_CHAT_TEMPORARY", "True").lower() == "true"
)

USER_PERMISSIONS_CHAT_TEMPORARY_ENFORCED = (
    os.environ.get("USER_PERMISSIONS_CHAT_TEMPORARY_ENFORCED", "False").lower()
    == "true"
)


USER_PERMISSIONS_FEATURES_DIRECT_TOOL_SERVERS = (
    os.environ.get("USER_PERMISSIONS_FEATURES_DIRECT_TOOL_SERVERS", "False").lower()
    == "true"
)

USER_PERMISSIONS_FEATURES_WEB_SEARCH = (
    os.environ.get("USER_PERMISSIONS_FEATURES_WEB_SEARCH", "True").lower() == "true"
)

USER_PERMISSIONS_FEATURES_IMAGE_GENERATION = (
    os.environ.get("USER_PERMISSIONS_FEATURES_IMAGE_GENERATION", "True").lower()
    == "true"
)

USER_PERMISSIONS_FEATURES_CODE_INTERPRETER = (
    os.environ.get("USER_PERMISSIONS_FEATURES_CODE_INTERPRETER", "True").lower()
    == "true"
)

USER_PERMISSIONS_FEATURES_NOTES = (
    os.environ.get("USER_PERMISSIONS_FEATURES_NOTES", "True").lower() == "true"
)

USER_PERMISSIONS_FEATURES_API_KEYS = (
    os.environ.get("USER_PERMISSIONS_FEATURES_API_KEYS", "False").lower() == "true"
)


DEFAULT_USER_PERMISSIONS = {
    "workspace": {
        "models": USER_PERMISSIONS_WORKSPACE_MODELS_ACCESS,
        "knowledge": USER_PERMISSIONS_WORKSPACE_KNOWLEDGE_ACCESS,
        "prompts": USER_PERMISSIONS_WORKSPACE_PROMPTS_ACCESS,
        "tools": USER_PERMISSIONS_WORKSPACE_TOOLS_ACCESS,
        "models_import": USER_PERMISSIONS_WORKSPACE_MODELS_IMPORT,
        "models_export": USER_PERMISSIONS_WORKSPACE_MODELS_EXPORT,
        "prompts_import": USER_PERMISSIONS_WORKSPACE_PROMPTS_IMPORT,
        "prompts_export": USER_PERMISSIONS_WORKSPACE_PROMPTS_EXPORT,
        "tools_import": USER_PERMISSIONS_WORKSPACE_TOOLS_IMPORT,
        "tools_export": USER_PERMISSIONS_WORKSPACE_TOOLS_EXPORT,
    },
    "sharing": {
        "models": USER_PERMISSIONS_WORKSPACE_MODELS_ALLOW_SHARING,
        "public_models": USER_PERMISSIONS_WORKSPACE_MODELS_ALLOW_PUBLIC_SHARING,
        "knowledge": USER_PERMISSIONS_WORKSPACE_KNOWLEDGE_ALLOW_SHARING,
        "public_knowledge": USER_PERMISSIONS_WORKSPACE_KNOWLEDGE_ALLOW_PUBLIC_SHARING,
        "prompts": USER_PERMISSIONS_WORKSPACE_PROMPTS_ALLOW_SHARING,
        "public_prompts": USER_PERMISSIONS_WORKSPACE_PROMPTS_ALLOW_PUBLIC_SHARING,
        "tools": USER_PERMISSIONS_WORKSPACE_TOOLS_ALLOW_SHARING,
        "public_tools": USER_PERMISSIONS_WORKSPACE_TOOLS_ALLOW_PUBLIC_SHARING,
        "notes": USER_PERMISSIONS_NOTES_ALLOW_SHARING,
        "public_notes": USER_PERMISSIONS_NOTES_ALLOW_PUBLIC_SHARING,
    },
    "chat": {
        "controls": USER_PERMISSIONS_CHAT_CONTROLS,
        "valves": USER_PERMISSIONS_CHAT_VALVES,
        "system_prompt": USER_PERMISSIONS_CHAT_SYSTEM_PROMPT,
        "params": USER_PERMISSIONS_CHAT_PARAMS,
        "file_upload": USER_PERMISSIONS_CHAT_FILE_UPLOAD,
        "delete": USER_PERMISSIONS_CHAT_DELETE,
        "delete_message": USER_PERMISSIONS_CHAT_DELETE_MESSAGE,
        "continue_response": USER_PERMISSIONS_CHAT_CONTINUE_RESPONSE,
        "regenerate_response": USER_PERMISSIONS_CHAT_REGENERATE_RESPONSE,
        "rate_response": USER_PERMISSIONS_CHAT_RATE_RESPONSE,
        "edit": USER_PERMISSIONS_CHAT_EDIT,
        "share": USER_PERMISSIONS_CHAT_SHARE,
        "export": USER_PERMISSIONS_CHAT_EXPORT,
        "stt": USER_PERMISSIONS_CHAT_STT,
        "tts": USER_PERMISSIONS_CHAT_TTS,
        "call": USER_PERMISSIONS_CHAT_CALL,
        "multiple_models": USER_PERMISSIONS_CHAT_MULTIPLE_MODELS,
        "temporary": USER_PERMISSIONS_CHAT_TEMPORARY,
        "temporary_enforced": USER_PERMISSIONS_CHAT_TEMPORARY_ENFORCED,
    },
    "features": {
        "api_keys": USER_PERMISSIONS_FEATURES_API_KEYS,
        "direct_tool_servers": USER_PERMISSIONS_FEATURES_DIRECT_TOOL_SERVERS,
        "web_search": USER_PERMISSIONS_FEATURES_WEB_SEARCH,
        "image_generation": USER_PERMISSIONS_FEATURES_IMAGE_GENERATION,
        "code_interpreter": USER_PERMISSIONS_FEATURES_CODE_INTERPRETER,
        "notes": USER_PERMISSIONS_FEATURES_NOTES,
    },
}

USER_PERMISSIONS = PersistentConfig(
    "USER_PERMISSIONS",
    "user.permissions",
    DEFAULT_USER_PERMISSIONS,
)

ENABLE_CHANNELS = PersistentConfig(
    "ENABLE_CHANNELS",
    "channels.enable",
    os.environ.get("ENABLE_CHANNELS", "False").lower() == "true",
)

ENABLE_NOTES = PersistentConfig(
    "ENABLE_NOTES",
    "notes.enable",
    os.environ.get("ENABLE_NOTES", "True").lower() == "true",
)

ENABLE_EVALUATION_ARENA_MODELS = PersistentConfig(
    "ENABLE_EVALUATION_ARENA_MODELS",
    "evaluation.arena.enable",
    os.environ.get("ENABLE_EVALUATION_ARENA_MODELS", "True").lower() == "true",
)
EVALUATION_ARENA_MODELS = PersistentConfig(
    "EVALUATION_ARENA_MODELS",
    "evaluation.arena.models",
    [],
)

DEFAULT_ARENA_MODEL = {
    "id": "arena-model",
    "name": "Arena Model",
    "meta": {
        "profile_image_url": "/favicon.png",
        "description": "Submit your questions to anonymous AI chatbots and vote on the best response.",
        "model_ids": None,
    },
}

WEBHOOK_URL = PersistentConfig(
    "WEBHOOK_URL", "webhook_url", os.environ.get("WEBHOOK_URL", "")
)

ENABLE_ADMIN_EXPORT = os.environ.get("ENABLE_ADMIN_EXPORT", "True").lower() == "true"

ENABLE_ADMIN_WORKSPACE_CONTENT_ACCESS = (
    os.environ.get("ENABLE_ADMIN_WORKSPACE_CONTENT_ACCESS", "True").lower() == "true"
)

BYPASS_ADMIN_ACCESS_CONTROL = (
    os.environ.get(
        "BYPASS_ADMIN_ACCESS_CONTROL",
        os.environ.get("ENABLE_ADMIN_WORKSPACE_CONTENT_ACCESS", "True"),
    ).lower()
    == "true"
)

ENABLE_ADMIN_CHAT_ACCESS = (
    os.environ.get("ENABLE_ADMIN_CHAT_ACCESS", "True").lower() == "true"
)

ENABLE_COMMUNITY_SHARING = PersistentConfig(
    "ENABLE_COMMUNITY_SHARING",
    "ui.enable_community_sharing",
    os.environ.get("ENABLE_COMMUNITY_SHARING", "True").lower() == "true",
)

ENABLE_MESSAGE_RATING = PersistentConfig(
    "ENABLE_MESSAGE_RATING",
    "ui.enable_message_rating",
    os.environ.get("ENABLE_MESSAGE_RATING", "True").lower() == "true",
)

ENABLE_USER_WEBHOOKS = PersistentConfig(
    "ENABLE_USER_WEBHOOKS",
    "ui.enable_user_webhooks",
    os.environ.get("ENABLE_USER_WEBHOOKS", "True").lower() == "true",
)

# FastAPI / AnyIO settings
THREAD_POOL_SIZE = os.getenv("THREAD_POOL_SIZE", None)

if THREAD_POOL_SIZE is not None and isinstance(THREAD_POOL_SIZE, str):
    try:
        THREAD_POOL_SIZE = int(THREAD_POOL_SIZE)
    except ValueError:
        log.warning(
            f"THREAD_POOL_SIZE is not a valid integer: {THREAD_POOL_SIZE}. Defaulting to None."
        )
        THREAD_POOL_SIZE = None


def validate_cors_origin(origin):
    parsed_url = urlparse(origin)

    # Check if the scheme is either http or https, or a custom scheme
    schemes = ["http", "https"] + CORS_ALLOW_CUSTOM_SCHEME
    if parsed_url.scheme not in schemes:
        raise ValueError(
            f"Invalid scheme in CORS_ALLOW_ORIGIN: '{origin}'. Only 'http' and 'https' and CORS_ALLOW_CUSTOM_SCHEME are allowed."
        )

    # Ensure that the netloc (domain + port) is present, indicating it's a valid URL
    if not parsed_url.netloc:
        raise ValueError(f"Invalid URL structure in CORS_ALLOW_ORIGIN: '{origin}'.")


# For production, you should only need one host as
# fastapi serves the svelte-kit built frontend and backend from the same host and port.
# To test CORS_ALLOW_ORIGIN locally, you can set something like
# CORS_ALLOW_ORIGIN=http://localhost:5173;http://localhost:8080
# in your .env file depending on your frontend port, 5173 in this case.
CORS_ALLOW_ORIGIN = os.environ.get("CORS_ALLOW_ORIGIN", "*").split(";")

# Allows custom URL schemes (e.g., app://) to be used as origins for CORS.
# Useful for local development or desktop clients with schemes like app:// or other custom protocols.
# Provide a semicolon-separated list of allowed schemes in the environment variable CORS_ALLOW_CUSTOM_SCHEMES.
CORS_ALLOW_CUSTOM_SCHEME = os.environ.get("CORS_ALLOW_CUSTOM_SCHEME", "").split(";")

if CORS_ALLOW_ORIGIN == ["*"]:
    log.warning(
        "\n\nWARNING: CORS_ALLOW_ORIGIN IS SET TO '*' - NOT RECOMMENDED FOR PRODUCTION DEPLOYMENTS.\n"
    )
else:
    # You have to pick between a single wildcard or a list of origins.
    # Doing both will result in CORS errors in the browser.
    for origin in CORS_ALLOW_ORIGIN:
        validate_cors_origin(origin)


class BannerModel(BaseModel):
    id: str
    type: str
    title: Optional[str] = None
    content: str
    dismissible: bool
    timestamp: int


try:
    banners = json.loads(os.environ.get("WEBUI_BANNERS", "[]"))
    banners = [BannerModel(**banner) for banner in banners]
except Exception as e:
    log.exception(f"Error loading WEBUI_BANNERS: {e}")
    banners = []

WEBUI_BANNERS = PersistentConfig("WEBUI_BANNERS", "ui.banners", banners)


SHOW_ADMIN_DETAILS = PersistentConfig(
    "SHOW_ADMIN_DETAILS",
    "auth.admin.show",
    os.environ.get("SHOW_ADMIN_DETAILS", "true").lower() == "true",
)

ADMIN_EMAIL = PersistentConfig(
    "ADMIN_EMAIL",
    "auth.admin.email",
    os.environ.get("ADMIN_EMAIL", None),
)


####################################
# TASKS
####################################


TASK_MODEL = PersistentConfig(
    "TASK_MODEL",
    "task.model.default",
    os.environ.get("TASK_MODEL", ""),
)

TASK_MODEL_EXTERNAL = PersistentConfig(
    "TASK_MODEL_EXTERNAL",
    "task.model.external",
    os.environ.get("TASK_MODEL_EXTERNAL", ""),
)

TITLE_GENERATION_PROMPT_TEMPLATE = PersistentConfig(
    "TITLE_GENERATION_PROMPT_TEMPLATE",
    "task.title.prompt_template",
    os.environ.get("TITLE_GENERATION_PROMPT_TEMPLATE", ""),
)

DEFAULT_TITLE_GENERATION_PROMPT_TEMPLATE = """### Task:
Generate a concise, 3-5 word title with an emoji summarizing the chat history.
### Guidelines:
- The title should clearly represent the main theme or subject of the conversation.
- Use emojis that enhance understanding of the topic, but avoid quotation marks or special formatting.
- Write the title in the chat's primary language; default to English if multilingual.
- Prioritize accuracy over excessive creativity; keep it clear and simple.
- Your entire response must consist solely of the JSON object, without any introductory or concluding text.
- The output must be a single, raw JSON object, without any markdown code fences or other encapsulating text.
- Ensure no conversational text, affirmations, or explanations precede or follow the raw JSON output, as this will cause direct parsing failure.
### Output:
JSON format: { "title": "your concise title here" }
### Examples:
- { "title": "📉 Stock Market Trends" },
- { "title": "🍪 Perfect Chocolate Chip Recipe" },
- { "title": "Evolution of Music Streaming" },
- { "title": "Remote Work Productivity Tips" },
- { "title": "Artificial Intelligence in Healthcare" },
- { "title": "🎮 Video Game Development Insights" }
### Chat History:
<chat_history>
{{MESSAGES:END:2}}
</chat_history>"""

TAGS_GENERATION_PROMPT_TEMPLATE = PersistentConfig(
    "TAGS_GENERATION_PROMPT_TEMPLATE",
    "task.tags.prompt_template",
    os.environ.get("TAGS_GENERATION_PROMPT_TEMPLATE", ""),
)

DEFAULT_TAGS_GENERATION_PROMPT_TEMPLATE = """### Task:
Generate 1-3 broad tags categorizing the main themes of the chat history, along with 1-3 more specific subtopic tags.

### Guidelines:
- Start with high-level domains (e.g. Science, Technology, Philosophy, Arts, Politics, Business, Health, Sports, Entertainment, Education)
- Consider including relevant subfields/subdomains if they are strongly represented throughout the conversation
- If content is too short (less than 3 messages) or too diverse, use only ["General"]
- Use the chat's primary language; default to English if multilingual
- Prioritize accuracy over specificity

### Output:
JSON format: { "tags": ["tag1", "tag2", "tag3"] }

### Chat History:
<chat_history>
{{MESSAGES:END:6}}
</chat_history>"""

IMAGE_PROMPT_GENERATION_PROMPT_TEMPLATE = PersistentConfig(
    "IMAGE_PROMPT_GENERATION_PROMPT_TEMPLATE",
    "task.image.prompt_template",
    os.environ.get("IMAGE_PROMPT_GENERATION_PROMPT_TEMPLATE", ""),
)

DEFAULT_IMAGE_PROMPT_GENERATION_PROMPT_TEMPLATE = """### Task:
Generate a detailed prompt for am image generation task based on the given language and context. Describe the image as if you were explaining it to someone who cannot see it. Include relevant details, colors, shapes, and any other important elements.

### Guidelines:
- Be descriptive and detailed, focusing on the most important aspects of the image.
- Avoid making assumptions or adding information not present in the image.
- Use the chat's primary language; default to English if multilingual.
- If the image is too complex, focus on the most prominent elements.

### Output:
Strictly return in JSON format:
{
    "prompt": "Your detailed description here."
}

### Chat History:
<chat_history>
{{MESSAGES:END:6}}
</chat_history>"""


FOLLOW_UP_GENERATION_PROMPT_TEMPLATE = PersistentConfig(
    "FOLLOW_UP_GENERATION_PROMPT_TEMPLATE",
    "task.follow_up.prompt_template",
    os.environ.get("FOLLOW_UP_GENERATION_PROMPT_TEMPLATE", ""),
)

DEFAULT_FOLLOW_UP_GENERATION_PROMPT_TEMPLATE = """### Task:
Suggest 3-5 relevant follow-up questions or prompts that the user might naturally ask next in this conversation as a **user**, based on the chat history, to help continue or deepen the discussion.
### Guidelines:
- Write all follow-up questions from the user’s point of view, directed to the assistant.
- Make questions concise, clear, and directly related to the discussed topic(s).
- Only suggest follow-ups that make sense given the chat content and do not repeat what was already covered.
- If the conversation is very short or not specific, suggest more general (but relevant) follow-ups the user might ask.
- Use the conversation's primary language; default to English if multilingual.
- Response must be a JSON array of strings, no extra text or formatting.
### Output:
JSON format: { "follow_ups": ["Question 1?", "Question 2?", "Question 3?"] }
### Chat History:
<chat_history>
{{MESSAGES:END:6}}
</chat_history>"""

ENABLE_FOLLOW_UP_GENERATION = PersistentConfig(
    "ENABLE_FOLLOW_UP_GENERATION",
    "task.follow_up.enable",
    os.environ.get("ENABLE_FOLLOW_UP_GENERATION", "True").lower() == "true",
)

ENABLE_TAGS_GENERATION = PersistentConfig(
    "ENABLE_TAGS_GENERATION",
    "task.tags.enable",
    os.environ.get("ENABLE_TAGS_GENERATION", "True").lower() == "true",
)

ENABLE_TITLE_GENERATION = PersistentConfig(
    "ENABLE_TITLE_GENERATION",
    "task.title.enable",
    os.environ.get("ENABLE_TITLE_GENERATION", "True").lower() == "true",
)


ENABLE_SEARCH_QUERY_GENERATION = PersistentConfig(
    "ENABLE_SEARCH_QUERY_GENERATION",
    "task.query.search.enable",
    os.environ.get("ENABLE_SEARCH_QUERY_GENERATION", "True").lower() == "true",
)

ENABLE_RETRIEVAL_QUERY_GENERATION = PersistentConfig(
    "ENABLE_RETRIEVAL_QUERY_GENERATION",
    "task.query.retrieval.enable",
    os.environ.get("ENABLE_RETRIEVAL_QUERY_GENERATION", "True").lower() == "true",
)


QUERY_GENERATION_PROMPT_TEMPLATE = PersistentConfig(
    "QUERY_GENERATION_PROMPT_TEMPLATE",
    "task.query.prompt_template",
    os.environ.get("QUERY_GENERATION_PROMPT_TEMPLATE", ""),
)

DEFAULT_QUERY_GENERATION_PROMPT_TEMPLATE = """### Task:
Analyze the chat history to determine the necessity of generating search queries, in the given language. By default, **prioritize generating 1-3 broad and relevant search queries** unless it is absolutely certain that no additional information is required. The aim is to retrieve comprehensive, updated, and valuable information even with minimal uncertainty. If no search is unequivocally needed, return an empty list.

### Guidelines:
- Respond **EXCLUSIVELY** with a JSON object. Any form of extra commentary, explanation, or additional text is strictly prohibited.
- When generating search queries, respond in the format: { "queries": ["query1", "query2"] }, ensuring each query is distinct, concise, and relevant to the topic.
- If and only if it is entirely certain that no useful results can be retrieved by a search, return: { "queries": [] }.
- Err on the side of suggesting search queries if there is **any chance** they might provide useful or updated information.
- Be concise and focused on composing high-quality search queries, avoiding unnecessary elaboration, commentary, or assumptions.
- Today's date is: {{CURRENT_DATE}}.
- Always prioritize providing actionable and broad queries that maximize informational coverage.

### Output:
Strictly return in JSON format: 
{
  "queries": ["query1", "query2"]
}

### Chat History:
<chat_history>
{{MESSAGES:END:6}}
</chat_history>
"""

ENABLE_AUTOCOMPLETE_GENERATION = PersistentConfig(
    "ENABLE_AUTOCOMPLETE_GENERATION",
    "task.autocomplete.enable",
    os.environ.get("ENABLE_AUTOCOMPLETE_GENERATION", "False").lower() == "true",
)

AUTOCOMPLETE_GENERATION_INPUT_MAX_LENGTH = PersistentConfig(
    "AUTOCOMPLETE_GENERATION_INPUT_MAX_LENGTH",
    "task.autocomplete.input_max_length",
    int(os.environ.get("AUTOCOMPLETE_GENERATION_INPUT_MAX_LENGTH", "-1")),
)

AUTOCOMPLETE_GENERATION_PROMPT_TEMPLATE = PersistentConfig(
    "AUTOCOMPLETE_GENERATION_PROMPT_TEMPLATE",
    "task.autocomplete.prompt_template",
    os.environ.get("AUTOCOMPLETE_GENERATION_PROMPT_TEMPLATE", ""),
)


DEFAULT_AUTOCOMPLETE_GENERATION_PROMPT_TEMPLATE = """### Task:
You are an autocompletion system. Continue the text in `<text>` based on the **completion type** in `<type>` and the given language.  

### **Instructions**:
1. Analyze `<text>` for context and meaning.  
2. Use `<type>` to guide your output:  
   - **General**: Provide a natural, concise continuation.  
   - **Search Query**: Complete as if generating a realistic search query.  
3. Start as if you are directly continuing `<text>`. Do **not** repeat, paraphrase, or respond as a model. Simply complete the text.  
4. Ensure the continuation:
   - Flows naturally from `<text>`.  
   - Avoids repetition, overexplaining, or unrelated ideas.  
5. If unsure, return: `{ "text": "" }`.  

### **Output Rules**:
- Respond only in JSON format: `{ "text": "<your_completion>" }`.

### **Examples**:
#### Example 1:  
Input:  
<type>General</type>  
<text>The sun was setting over the horizon, painting the sky</text>  
Output:  
{ "text": "with vibrant shades of orange and pink." }

#### Example 2:  
Input:  
<type>Search Query</type>  
<text>Top-rated restaurants in</text>  
Output:  
{ "text": "New York City for Italian cuisine." }  

---
### Context:
<chat_history>
{{MESSAGES:END:6}}
</chat_history>
<type>{{TYPE}}</type>  
<text>{{PROMPT}}</text>  
#### Output:
"""


VOICE_MODE_PROMPT_TEMPLATE = PersistentConfig(
    "VOICE_MODE_PROMPT_TEMPLATE",
    "task.voice.prompt_template",
    os.environ.get("VOICE_MODE_PROMPT_TEMPLATE", ""),
)

DEFAULT_VOICE_MODE_PROMPT_TEMPLATE = """You are a friendly, concise voice assistant.

Everything you say will be spoken aloud.
Keep responses short, clear, and natural.

STYLE:
- Use simple words and short sentences.
- Sound warm and conversational.
- Avoid long explanations, lists, or complex phrasing.

BEHAVIOR:
- Give the quickest helpful answer first.
- Offer extra detail only if needed.
- Ask for clarification only when necessary.

VOICE OPTIMIZATION:
- Break information into small, easy-to-hear chunks.
- Avoid dense wording or anything that sounds like reading text.

ERROR HANDLING:
- If unsure, say so briefly and offer options.
- If something is unsafe or impossible, decline kindly and suggest a safe alternative.

Stay consistent, helpful, and easy to listen to."""

TOOLS_FUNCTION_CALLING_PROMPT_TEMPLATE = PersistentConfig(
    "TOOLS_FUNCTION_CALLING_PROMPT_TEMPLATE",
    "task.tools.prompt_template",
    os.environ.get("TOOLS_FUNCTION_CALLING_PROMPT_TEMPLATE", ""),
)


DEFAULT_TOOLS_FUNCTION_CALLING_PROMPT_TEMPLATE = """Available Tools: {{TOOLS}}

Your task is to choose and return the correct tool(s) from the list of available tools based on the query. Follow these guidelines:

- Return only the JSON object, without any additional text or explanation.

- If no tools match the query, return an empty array: 
   {
     "tool_calls": []
   }

- If one or more tools match the query, construct a JSON response containing a "tool_calls" array with objects that include:
   - "name": The tool's name.
   - "parameters": A dictionary of required parameters and their corresponding values.

The format for the JSON response is strictly:
{
  "tool_calls": [
    {"name": "toolName1", "parameters": {"key1": "value1"}},
    {"name": "toolName2", "parameters": {"key2": "value2"}}
  ]
}"""


DEFAULT_EMOJI_GENERATION_PROMPT_TEMPLATE = """Your task is to reflect the speaker's likely facial expression through a fitting emoji. Interpret emotions from the message and reflect their facial expression using fitting, diverse emojis (e.g., 😊, 😢, 😡, 😱).

Message: ```{{prompt}}```"""

DEFAULT_MOA_GENERATION_PROMPT_TEMPLATE = """You have been provided with a set of responses from various models to the latest user query: "{{prompt}}"

Your task is to synthesize these responses into a single, high-quality response. It is crucial to critically evaluate the information provided in these responses, recognizing that some of it may be biased or incorrect. Your response should not simply replicate the given answers but should offer a refined, accurate, and comprehensive reply to the instruction. Ensure your response is well-structured, coherent, and adheres to the highest standards of accuracy and reliability.

Responses from models: {{responses}}"""


####################################
# Code Interpreter
####################################

ENABLE_CODE_EXECUTION = PersistentConfig(
    "ENABLE_CODE_EXECUTION",
    "code_execution.enable",
    os.environ.get("ENABLE_CODE_EXECUTION", "True").lower() == "true",
)

CODE_EXECUTION_ENGINE = PersistentConfig(
    "CODE_EXECUTION_ENGINE",
    "code_execution.engine",
    os.environ.get("CODE_EXECUTION_ENGINE", "pyodide"),
)

CODE_EXECUTION_JUPYTER_URL = PersistentConfig(
    "CODE_EXECUTION_JUPYTER_URL",
    "code_execution.jupyter.url",
    os.environ.get("CODE_EXECUTION_JUPYTER_URL", ""),
)

CODE_EXECUTION_JUPYTER_AUTH = PersistentConfig(
    "CODE_EXECUTION_JUPYTER_AUTH",
    "code_execution.jupyter.auth",
    os.environ.get("CODE_EXECUTION_JUPYTER_AUTH", ""),
)

CODE_EXECUTION_JUPYTER_AUTH_TOKEN = PersistentConfig(
    "CODE_EXECUTION_JUPYTER_AUTH_TOKEN",
    "code_execution.jupyter.auth_token",
    os.environ.get("CODE_EXECUTION_JUPYTER_AUTH_TOKEN", ""),
)


CODE_EXECUTION_JUPYTER_AUTH_PASSWORD = PersistentConfig(
    "CODE_EXECUTION_JUPYTER_AUTH_PASSWORD",
    "code_execution.jupyter.auth_password",
    os.environ.get("CODE_EXECUTION_JUPYTER_AUTH_PASSWORD", ""),
)

CODE_EXECUTION_JUPYTER_TIMEOUT = PersistentConfig(
    "CODE_EXECUTION_JUPYTER_TIMEOUT",
    "code_execution.jupyter.timeout",
    int(os.environ.get("CODE_EXECUTION_JUPYTER_TIMEOUT", "60")),
)

ENABLE_CODE_INTERPRETER = PersistentConfig(
    "ENABLE_CODE_INTERPRETER",
    "code_interpreter.enable",
    os.environ.get("ENABLE_CODE_INTERPRETER", "True").lower() == "true",
)

CODE_INTERPRETER_ENGINE = PersistentConfig(
    "CODE_INTERPRETER_ENGINE",
    "code_interpreter.engine",
    os.environ.get("CODE_INTERPRETER_ENGINE", "pyodide"),
)

CODE_INTERPRETER_PROMPT_TEMPLATE = PersistentConfig(
    "CODE_INTERPRETER_PROMPT_TEMPLATE",
    "code_interpreter.prompt_template",
    os.environ.get("CODE_INTERPRETER_PROMPT_TEMPLATE", ""),
)

CODE_INTERPRETER_JUPYTER_URL = PersistentConfig(
    "CODE_INTERPRETER_JUPYTER_URL",
    "code_interpreter.jupyter.url",
    os.environ.get(
        "CODE_INTERPRETER_JUPYTER_URL", os.environ.get("CODE_EXECUTION_JUPYTER_URL", "")
    ),
)

CODE_INTERPRETER_JUPYTER_AUTH = PersistentConfig(
    "CODE_INTERPRETER_JUPYTER_AUTH",
    "code_interpreter.jupyter.auth",
    os.environ.get(
        "CODE_INTERPRETER_JUPYTER_AUTH",
        os.environ.get("CODE_EXECUTION_JUPYTER_AUTH", ""),
    ),
)

CODE_INTERPRETER_JUPYTER_AUTH_TOKEN = PersistentConfig(
    "CODE_INTERPRETER_JUPYTER_AUTH_TOKEN",
    "code_interpreter.jupyter.auth_token",
    os.environ.get(
        "CODE_INTERPRETER_JUPYTER_AUTH_TOKEN",
        os.environ.get("CODE_EXECUTION_JUPYTER_AUTH_TOKEN", ""),
    ),
)


CODE_INTERPRETER_JUPYTER_AUTH_PASSWORD = PersistentConfig(
    "CODE_INTERPRETER_JUPYTER_AUTH_PASSWORD",
    "code_interpreter.jupyter.auth_password",
    os.environ.get(
        "CODE_INTERPRETER_JUPYTER_AUTH_PASSWORD",
        os.environ.get("CODE_EXECUTION_JUPYTER_AUTH_PASSWORD", ""),
    ),
)

CODE_INTERPRETER_JUPYTER_TIMEOUT = PersistentConfig(
    "CODE_INTERPRETER_JUPYTER_TIMEOUT",
    "code_interpreter.jupyter.timeout",
    int(
        os.environ.get(
            "CODE_INTERPRETER_JUPYTER_TIMEOUT",
            os.environ.get("CODE_EXECUTION_JUPYTER_TIMEOUT", "60"),
        )
    ),
)

CODE_INTERPRETER_BLOCKED_MODULES = [
    library.strip()
    for library in os.environ.get("CODE_INTERPRETER_BLOCKED_MODULES", "").split(",")
    if library.strip()
]

DEFAULT_CODE_INTERPRETER_PROMPT = """
#### Tools Available

1. **Code Interpreter**: `<code_interpreter type="code" lang="python"></code_interpreter>`
   - You have access to a Python shell that runs directly in the user's browser, enabling fast execution of code for analysis, calculations, or problem-solving.  Use it in this response.
   - The Python code you write can incorporate a wide array of libraries, handle data manipulation or visualization, perform API calls for web-related tasks, or tackle virtually any computational challenge. Use this flexibility to **think outside the box, craft elegant solutions, and harness Python's full potential**.
   - To use it, **you must enclose your code within `<code_interpreter type="code" lang="python">` XML tags** and stop right away. If you don't, the code won't execute. 
   - When writing code in the code_interpreter XML tag, Do NOT use the triple backticks code block for markdown formatting, example: ```py # python code ``` will cause an error because it is markdown formatting, it is not python code.
   - When coding, **always aim to print meaningful outputs** (e.g., results, tables, summaries, or visuals) to better interpret and verify the findings. Avoid relying on implicit outputs; prioritize explicit and clear print statements so the results are effectively communicated to the user.  
   - After obtaining the printed output, **always provide a concise analysis, interpretation, or next steps to help the user understand the findings or refine the outcome further.**  
   - If the results are unclear, unexpected, or require validation, refine the code and execute it again as needed. Always aim to deliver meaningful insights from the results, iterating if necessary.  
   - **If a link to an image, audio, or any file is provided in markdown format in the output, ALWAYS regurgitate word for word, explicitly display it as part of the response to ensure the user can access it easily, do NOT change the link.**
   - All responses should be communicated in the chat's primary language, ensuring seamless understanding. If the chat is multilingual, default to English for clarity.

Ensure that the tools are effectively utilized to achieve the highest-quality analysis for the user."""


####################################
# Vector Database
####################################

VECTOR_DB = os.environ.get("VECTOR_DB", "chroma")

# Chroma
CHROMA_DATA_PATH = f"{DATA_DIR}/vector_db"

if VECTOR_DB == "chroma":
    import chromadb

    CHROMA_TENANT = os.environ.get("CHROMA_TENANT", chromadb.DEFAULT_TENANT)
    CHROMA_DATABASE = os.environ.get("CHROMA_DATABASE", chromadb.DEFAULT_DATABASE)
    CHROMA_HTTP_HOST = os.environ.get("CHROMA_HTTP_HOST", "")
    CHROMA_HTTP_PORT = int(os.environ.get("CHROMA_HTTP_PORT", "8000"))
    CHROMA_CLIENT_AUTH_PROVIDER = os.environ.get("CHROMA_CLIENT_AUTH_PROVIDER", "")
    CHROMA_CLIENT_AUTH_CREDENTIALS = os.environ.get(
        "CHROMA_CLIENT_AUTH_CREDENTIALS", ""
    )
    # Comma-separated list of header=value pairs
    CHROMA_HTTP_HEADERS = os.environ.get("CHROMA_HTTP_HEADERS", "")
    if CHROMA_HTTP_HEADERS:
        CHROMA_HTTP_HEADERS = dict(
            [pair.split("=") for pair in CHROMA_HTTP_HEADERS.split(",")]
        )
    else:
        CHROMA_HTTP_HEADERS = None
    CHROMA_HTTP_SSL = os.environ.get("CHROMA_HTTP_SSL", "false").lower() == "true"
# this uses the model defined in the Dockerfile ENV variable. If you dont use docker or docker based deployments such as k8s, the default embedding model will be used (sentence-transformers/all-MiniLM-L6-v2)

# Milvus
MILVUS_URI = os.environ.get("MILVUS_URI", f"{DATA_DIR}/vector_db/milvus.db")
MILVUS_DB = os.environ.get("MILVUS_DB", "default")
MILVUS_TOKEN = os.environ.get("MILVUS_TOKEN", None)
MILVUS_INDEX_TYPE = os.environ.get("MILVUS_INDEX_TYPE", "HNSW")
MILVUS_METRIC_TYPE = os.environ.get("MILVUS_METRIC_TYPE", "COSINE")
MILVUS_HNSW_M = int(os.environ.get("MILVUS_HNSW_M", "16"))
MILVUS_HNSW_EFCONSTRUCTION = int(os.environ.get("MILVUS_HNSW_EFCONSTRUCTION", "100"))
MILVUS_IVF_FLAT_NLIST = int(os.environ.get("MILVUS_IVF_FLAT_NLIST", "128"))
MILVUS_DISKANN_MAX_DEGREE = int(os.environ.get("MILVUS_DISKANN_MAX_DEGREE", "56"))
MILVUS_DISKANN_SEARCH_LIST_SIZE = int(
    os.environ.get("MILVUS_DISKANN_SEARCH_LIST_SIZE", "100")
)
ENABLE_MILVUS_MULTITENANCY_MODE = (
    os.environ.get("ENABLE_MILVUS_MULTITENANCY_MODE", "false").lower() == "true"
)
# Hyphens not allowed, need to use underscores in collection names
MILVUS_COLLECTION_PREFIX = os.environ.get("MILVUS_COLLECTION_PREFIX", "open_webui")

# Qdrant
QDRANT_URI = os.environ.get("QDRANT_URI", None)
QDRANT_API_KEY = os.environ.get("QDRANT_API_KEY", None)
QDRANT_ON_DISK = os.environ.get("QDRANT_ON_DISK", "false").lower() == "true"
QDRANT_PREFER_GRPC = os.environ.get("QDRANT_PREFER_GRPC", "false").lower() == "true"
QDRANT_GRPC_PORT = int(os.environ.get("QDRANT_GRPC_PORT", "6334"))
QDRANT_TIMEOUT = int(os.environ.get("QDRANT_TIMEOUT", "5"))
QDRANT_HNSW_M = int(os.environ.get("QDRANT_HNSW_M", "16"))
ENABLE_QDRANT_MULTITENANCY_MODE = (
    os.environ.get("ENABLE_QDRANT_MULTITENANCY_MODE", "true").lower() == "true"
)
QDRANT_COLLECTION_PREFIX = os.environ.get("QDRANT_COLLECTION_PREFIX", "open-webui")

WEAVIATE_HTTP_HOST = os.environ.get("WEAVIATE_HTTP_HOST", "")
WEAVIATE_HTTP_PORT = int(os.environ.get("WEAVIATE_HTTP_PORT", "8080"))
WEAVIATE_GRPC_PORT = int(os.environ.get("WEAVIATE_GRPC_PORT", "50051"))
WEAVIATE_API_KEY = os.environ.get("WEAVIATE_API_KEY")

# OpenSearch
OPENSEARCH_URI = os.environ.get("OPENSEARCH_URI", "https://localhost:9200")
OPENSEARCH_SSL = os.environ.get("OPENSEARCH_SSL", "true").lower() == "true"
OPENSEARCH_CERT_VERIFY = (
    os.environ.get("OPENSEARCH_CERT_VERIFY", "false").lower() == "true"
)
OPENSEARCH_USERNAME = os.environ.get("OPENSEARCH_USERNAME", None)
OPENSEARCH_PASSWORD = os.environ.get("OPENSEARCH_PASSWORD", None)

# ElasticSearch
ELASTICSEARCH_URL = os.environ.get("ELASTICSEARCH_URL", "https://localhost:9200")
ELASTICSEARCH_CA_CERTS = os.environ.get("ELASTICSEARCH_CA_CERTS", None)
ELASTICSEARCH_API_KEY = os.environ.get("ELASTICSEARCH_API_KEY", None)
ELASTICSEARCH_USERNAME = os.environ.get("ELASTICSEARCH_USERNAME", None)
ELASTICSEARCH_PASSWORD = os.environ.get("ELASTICSEARCH_PASSWORD", None)
ELASTICSEARCH_CLOUD_ID = os.environ.get("ELASTICSEARCH_CLOUD_ID", None)
SSL_ASSERT_FINGERPRINT = os.environ.get("SSL_ASSERT_FINGERPRINT", None)
ELASTICSEARCH_INDEX_PREFIX = os.environ.get(
    "ELASTICSEARCH_INDEX_PREFIX", "open_webui_collections"
)
# Pgvector
PGVECTOR_DB_URL = os.environ.get("PGVECTOR_DB_URL", DATABASE_URL)
if VECTOR_DB == "pgvector" and not PGVECTOR_DB_URL.startswith("postgres"):
    raise ValueError(
        "Pgvector requires setting PGVECTOR_DB_URL or using Postgres with vector extension as the primary database."
    )
PGVECTOR_INITIALIZE_MAX_VECTOR_LENGTH = int(
    os.environ.get("PGVECTOR_INITIALIZE_MAX_VECTOR_LENGTH", "1536")
)

PGVECTOR_USE_HALFVEC = os.getenv("PGVECTOR_USE_HALFVEC", "false").lower() == "true"

if PGVECTOR_INITIALIZE_MAX_VECTOR_LENGTH > 2000 and not PGVECTOR_USE_HALFVEC:
    raise ValueError(
        "PGVECTOR_INITIALIZE_MAX_VECTOR_LENGTH is set to "
        f"{PGVECTOR_INITIALIZE_MAX_VECTOR_LENGTH}, which exceeds the 2000 dimension limit of the "
        "'vector' type. Set PGVECTOR_USE_HALFVEC=true to enable the 'halfvec' "
        "type required for high-dimensional embeddings."
    )

PGVECTOR_CREATE_EXTENSION = (
    os.getenv("PGVECTOR_CREATE_EXTENSION", "true").lower() == "true"
)
PGVECTOR_PGCRYPTO = os.getenv("PGVECTOR_PGCRYPTO", "false").lower() == "true"
PGVECTOR_PGCRYPTO_KEY = os.getenv("PGVECTOR_PGCRYPTO_KEY", None)
if PGVECTOR_PGCRYPTO and not PGVECTOR_PGCRYPTO_KEY:
    raise ValueError(
        "PGVECTOR_PGCRYPTO is enabled but PGVECTOR_PGCRYPTO_KEY is not set. Please provide a valid key."
    )


PGVECTOR_POOL_SIZE = os.environ.get("PGVECTOR_POOL_SIZE", None)

if PGVECTOR_POOL_SIZE != None:
    try:
        PGVECTOR_POOL_SIZE = int(PGVECTOR_POOL_SIZE)
    except Exception:
        PGVECTOR_POOL_SIZE = None

PGVECTOR_POOL_MAX_OVERFLOW = os.environ.get("PGVECTOR_POOL_MAX_OVERFLOW", 0)

if PGVECTOR_POOL_MAX_OVERFLOW == "":
    PGVECTOR_POOL_MAX_OVERFLOW = 0
else:
    try:
        PGVECTOR_POOL_MAX_OVERFLOW = int(PGVECTOR_POOL_MAX_OVERFLOW)
    except Exception:
        PGVECTOR_POOL_MAX_OVERFLOW = 0

PGVECTOR_POOL_TIMEOUT = os.environ.get("PGVECTOR_POOL_TIMEOUT", 30)

if PGVECTOR_POOL_TIMEOUT == "":
    PGVECTOR_POOL_TIMEOUT = 30
else:
    try:
        PGVECTOR_POOL_TIMEOUT = int(PGVECTOR_POOL_TIMEOUT)
    except Exception:
        PGVECTOR_POOL_TIMEOUT = 30

PGVECTOR_POOL_RECYCLE = os.environ.get("PGVECTOR_POOL_RECYCLE", 3600)

if PGVECTOR_POOL_RECYCLE == "":
    PGVECTOR_POOL_RECYCLE = 3600
else:
    try:
        PGVECTOR_POOL_RECYCLE = int(PGVECTOR_POOL_RECYCLE)
    except Exception:
        PGVECTOR_POOL_RECYCLE = 3600

PGVECTOR_INDEX_METHOD = os.getenv("PGVECTOR_INDEX_METHOD", "").strip().lower()
if PGVECTOR_INDEX_METHOD not in ("ivfflat", "hnsw", ""):
    PGVECTOR_INDEX_METHOD = ""

PGVECTOR_HNSW_M = os.environ.get("PGVECTOR_HNSW_M", 16)

if PGVECTOR_HNSW_M == "":
    PGVECTOR_HNSW_M = 16
else:
    try:
        PGVECTOR_HNSW_M = int(PGVECTOR_HNSW_M)
    except Exception:
        PGVECTOR_HNSW_M = 16

PGVECTOR_HNSW_EF_CONSTRUCTION = os.environ.get("PGVECTOR_HNSW_EF_CONSTRUCTION", 64)

if PGVECTOR_HNSW_EF_CONSTRUCTION == "":
    PGVECTOR_HNSW_EF_CONSTRUCTION = 64
else:
    try:
        PGVECTOR_HNSW_EF_CONSTRUCTION = int(PGVECTOR_HNSW_EF_CONSTRUCTION)
    except Exception:
        PGVECTOR_HNSW_EF_CONSTRUCTION = 64

PGVECTOR_IVFFLAT_LISTS = os.environ.get("PGVECTOR_IVFFLAT_LISTS", 100)

if PGVECTOR_IVFFLAT_LISTS == "":
    PGVECTOR_IVFFLAT_LISTS = 100
else:
    try:
        PGVECTOR_IVFFLAT_LISTS = int(PGVECTOR_IVFFLAT_LISTS)
    except Exception:
        PGVECTOR_IVFFLAT_LISTS = 100

# Pinecone
PINECONE_API_KEY = os.environ.get("PINECONE_API_KEY", None)
PINECONE_ENVIRONMENT = os.environ.get("PINECONE_ENVIRONMENT", None)
PINECONE_INDEX_NAME = os.getenv("PINECONE_INDEX_NAME", "open-webui-index")
PINECONE_DIMENSION = PersistentConfig(
    "PINECONE_DIMENSION",
    "pinecone.dimension",
    int(os.getenv("PINECONE_DIMENSION", "1536")),
)
PINECONE_METRIC = os.getenv("PINECONE_METRIC", "cosine")
PINECONE_CLOUD = os.getenv("PINECONE_CLOUD", "aws")  # or "gcp" or "azure"

# Pinecone Namespaces (for data segregation)
PINECONE_NAMESPACE = os.environ.get(
    "PINECONE_NAMESPACE", "chat-summary-knowledge"
)  # Chat summaries & knowledge

# Note: Gmail sync uses per-user namespaces: "email-{user_id}"
# This provides better isolation and easier user data management
# No shared PINECONE_NAMESPACE_GMAIL is needed

# ORACLE23AI (Oracle23ai Vector Search)

ORACLE_DB_USE_WALLET = os.environ.get("ORACLE_DB_USE_WALLET", "false").lower() == "true"
ORACLE_DB_USER = os.environ.get("ORACLE_DB_USER", None)  #
ORACLE_DB_PASSWORD = os.environ.get("ORACLE_DB_PASSWORD", None)  #
ORACLE_DB_DSN = os.environ.get("ORACLE_DB_DSN", None)  #
ORACLE_WALLET_DIR = os.environ.get("ORACLE_WALLET_DIR", None)
ORACLE_WALLET_PASSWORD = os.environ.get("ORACLE_WALLET_PASSWORD", None)
ORACLE_VECTOR_LENGTH = os.environ.get("ORACLE_VECTOR_LENGTH", 768)

ORACLE_DB_POOL_MIN = int(os.environ.get("ORACLE_DB_POOL_MIN", 2))
ORACLE_DB_POOL_MAX = int(os.environ.get("ORACLE_DB_POOL_MAX", 10))
ORACLE_DB_POOL_INCREMENT = int(os.environ.get("ORACLE_DB_POOL_INCREMENT", 1))


if VECTOR_DB == "oracle23ai":
    if not ORACLE_DB_USER or not ORACLE_DB_PASSWORD or not ORACLE_DB_DSN:
        raise ValueError(
            "Oracle23ai requires setting ORACLE_DB_USER, ORACLE_DB_PASSWORD, and ORACLE_DB_DSN."
        )
    if ORACLE_DB_USE_WALLET and (not ORACLE_WALLET_DIR or not ORACLE_WALLET_PASSWORD):
        raise ValueError(
            "Oracle23ai requires setting ORACLE_WALLET_DIR and ORACLE_WALLET_PASSWORD when using wallet authentication."
        )

log.info(f"VECTOR_DB: {VECTOR_DB}")

# S3 Vector
S3_VECTOR_BUCKET_NAME = os.environ.get("S3_VECTOR_BUCKET_NAME", None)
S3_VECTOR_REGION = os.environ.get("S3_VECTOR_REGION", None)

####################################
# Information Retrieval (RAG)
####################################


# If configured, Google Drive will be available as an upload option.
ENABLE_GOOGLE_DRIVE_INTEGRATION = PersistentConfig(
    "ENABLE_GOOGLE_DRIVE_INTEGRATION",
    "google_drive.enable",
    os.getenv("ENABLE_GOOGLE_DRIVE_INTEGRATION", "False").lower() == "true",
)

GOOGLE_DRIVE_CLIENT_ID = PersistentConfig(
    "GOOGLE_DRIVE_CLIENT_ID",
    "google_drive.client_id",
    os.environ.get("GOOGLE_DRIVE_CLIENT_ID", ""),
)

GOOGLE_DRIVE_API_KEY = PersistentConfig(
    "GOOGLE_DRIVE_API_KEY",
    "google_drive.api_key",
    os.environ.get("GOOGLE_DRIVE_API_KEY", ""),
)

ENABLE_ONEDRIVE_INTEGRATION = PersistentConfig(
    "ENABLE_ONEDRIVE_INTEGRATION",
    "onedrive.enable",
    os.getenv("ENABLE_ONEDRIVE_INTEGRATION", "False").lower() == "true",
)


ENABLE_ONEDRIVE_PERSONAL = (
    os.environ.get("ENABLE_ONEDRIVE_PERSONAL", "True").lower() == "true"
)
ENABLE_ONEDRIVE_BUSINESS = (
    os.environ.get("ENABLE_ONEDRIVE_BUSINESS", "True").lower() == "true"
)

ONEDRIVE_CLIENT_ID = os.environ.get("ONEDRIVE_CLIENT_ID", "")
ONEDRIVE_CLIENT_ID_PERSONAL = os.environ.get(
    "ONEDRIVE_CLIENT_ID_PERSONAL", ONEDRIVE_CLIENT_ID
)
ONEDRIVE_CLIENT_ID_BUSINESS = os.environ.get(
    "ONEDRIVE_CLIENT_ID_BUSINESS", ONEDRIVE_CLIENT_ID
)

ONEDRIVE_SHAREPOINT_URL = PersistentConfig(
    "ONEDRIVE_SHAREPOINT_URL",
    "onedrive.sharepoint_url",
    os.environ.get("ONEDRIVE_SHAREPOINT_URL", ""),
)

ONEDRIVE_SHAREPOINT_TENANT_ID = PersistentConfig(
    "ONEDRIVE_SHAREPOINT_TENANT_ID",
    "onedrive.sharepoint_tenant_id",
    os.environ.get("ONEDRIVE_SHAREPOINT_TENANT_ID", ""),
)

# RAG Content Extraction
CONTENT_EXTRACTION_ENGINE = PersistentConfig(
    "CONTENT_EXTRACTION_ENGINE",
    "rag.CONTENT_EXTRACTION_ENGINE",
    os.environ.get("CONTENT_EXTRACTION_ENGINE", "unstructured").lower(),
)

DATALAB_MARKER_API_KEY = PersistentConfig(
    "DATALAB_MARKER_API_KEY",
    "rag.datalab_marker_api_key",
    os.environ.get("DATALAB_MARKER_API_KEY", ""),
)

DATALAB_MARKER_API_BASE_URL = PersistentConfig(
    "DATALAB_MARKER_API_BASE_URL",
    "rag.datalab_marker_api_base_url",
    os.environ.get("DATALAB_MARKER_API_BASE_URL", ""),
)

DATALAB_MARKER_ADDITIONAL_CONFIG = PersistentConfig(
    "DATALAB_MARKER_ADDITIONAL_CONFIG",
    "rag.datalab_marker_additional_config",
    os.environ.get("DATALAB_MARKER_ADDITIONAL_CONFIG", ""),
)

DATALAB_MARKER_USE_LLM = PersistentConfig(
    "DATALAB_MARKER_USE_LLM",
    "rag.DATALAB_MARKER_USE_LLM",
    os.environ.get("DATALAB_MARKER_USE_LLM", "false").lower() == "true",
)

DATALAB_MARKER_SKIP_CACHE = PersistentConfig(
    "DATALAB_MARKER_SKIP_CACHE",
    "rag.datalab_marker_skip_cache",
    os.environ.get("DATALAB_MARKER_SKIP_CACHE", "false").lower() == "true",
)

DATALAB_MARKER_FORCE_OCR = PersistentConfig(
    "DATALAB_MARKER_FORCE_OCR",
    "rag.datalab_marker_force_ocr",
    os.environ.get("DATALAB_MARKER_FORCE_OCR", "false").lower() == "true",
)

DATALAB_MARKER_PAGINATE = PersistentConfig(
    "DATALAB_MARKER_PAGINATE",
    "rag.datalab_marker_paginate",
    os.environ.get("DATALAB_MARKER_PAGINATE", "false").lower() == "true",
)

DATALAB_MARKER_STRIP_EXISTING_OCR = PersistentConfig(
    "DATALAB_MARKER_STRIP_EXISTING_OCR",
    "rag.datalab_marker_strip_existing_ocr",
    os.environ.get("DATALAB_MARKER_STRIP_EXISTING_OCR", "false").lower() == "true",
)

DATALAB_MARKER_DISABLE_IMAGE_EXTRACTION = PersistentConfig(
    "DATALAB_MARKER_DISABLE_IMAGE_EXTRACTION",
    "rag.datalab_marker_disable_image_extraction",
    os.environ.get("DATALAB_MARKER_DISABLE_IMAGE_EXTRACTION", "false").lower()
    == "true",
)

DATALAB_MARKER_FORMAT_LINES = PersistentConfig(
    "DATALAB_MARKER_FORMAT_LINES",
    "rag.datalab_marker_format_lines",
    os.environ.get("DATALAB_MARKER_FORMAT_LINES", "false").lower() == "true",
)

DATALAB_MARKER_OUTPUT_FORMAT = PersistentConfig(
    "DATALAB_MARKER_OUTPUT_FORMAT",
    "rag.datalab_marker_output_format",
    os.environ.get("DATALAB_MARKER_OUTPUT_FORMAT", "markdown"),
)

MINERU_API_MODE = PersistentConfig(
    "MINERU_API_MODE",
    "rag.mineru_api_mode",
    os.environ.get("MINERU_API_MODE", "local"),  # "local" or "cloud"
)

MINERU_API_URL = PersistentConfig(
    "MINERU_API_URL",
    "rag.mineru_api_url",
    os.environ.get("MINERU_API_URL", "http://localhost:8000"),
)

MINERU_API_KEY = PersistentConfig(
    "MINERU_API_KEY",
    "rag.mineru_api_key",
    os.environ.get("MINERU_API_KEY", ""),
)

mineru_params = os.getenv("MINERU_PARAMS", "")
try:
    mineru_params = json.loads(mineru_params)
except json.JSONDecodeError:
    mineru_params = {}

MINERU_PARAMS = PersistentConfig(
    "MINERU_PARAMS",
    "rag.mineru_params",
    mineru_params,
)

EXTERNAL_DOCUMENT_LOADER_URL = PersistentConfig(
    "EXTERNAL_DOCUMENT_LOADER_URL",
    "rag.external_document_loader_url",
    os.environ.get("EXTERNAL_DOCUMENT_LOADER_URL", ""),
)

EXTERNAL_DOCUMENT_LOADER_API_KEY = PersistentConfig(
    "EXTERNAL_DOCUMENT_LOADER_API_KEY",
    "rag.external_document_loader_api_key",
    os.environ.get("EXTERNAL_DOCUMENT_LOADER_API_KEY", ""),
)

TIKA_SERVER_URL = PersistentConfig(
    "TIKA_SERVER_URL",
    "rag.tika_server_url",
    os.getenv("TIKA_SERVER_URL", "http://tika:9998"),  # Default for sidecar deployment
)

DOCLING_SERVER_URL = PersistentConfig(
    "DOCLING_SERVER_URL",
    "rag.docling_server_url",
    os.getenv("DOCLING_SERVER_URL", "http://docling:5001"),
)

DOCLING_API_KEY = PersistentConfig(
    "DOCLING_API_KEY",
    "rag.docling_api_key",
    os.getenv("DOCLING_API_KEY", ""),
)

docling_params = os.getenv("DOCLING_PARAMS", "")
try:
    docling_params = json.loads(docling_params)
except json.JSONDecodeError:
    docling_params = {}

DOCLING_PARAMS = PersistentConfig(
    "DOCLING_PARAMS",
    "rag.docling_params",
    docling_params,
)

DOCUMENT_INTELLIGENCE_ENDPOINT = PersistentConfig(
    "DOCUMENT_INTELLIGENCE_ENDPOINT",
    "rag.document_intelligence_endpoint",
    os.getenv("DOCUMENT_INTELLIGENCE_ENDPOINT", ""),
)

DOCUMENT_INTELLIGENCE_KEY = PersistentConfig(
    "DOCUMENT_INTELLIGENCE_KEY",
    "rag.document_intelligence_key",
    os.getenv("DOCUMENT_INTELLIGENCE_KEY", ""),
)

MISTRAL_OCR_API_BASE_URL = PersistentConfig(
    "MISTRAL_OCR_API_BASE_URL",
    "rag.MISTRAL_OCR_API_BASE_URL",
    os.getenv("MISTRAL_OCR_API_BASE_URL", "https://api.mistral.ai/v1"),
)

MISTRAL_OCR_API_KEY = PersistentConfig(
    "MISTRAL_OCR_API_KEY",
    "rag.mistral_ocr_api_key",
    os.getenv("MISTRAL_OCR_API_KEY", ""),
)

BYPASS_EMBEDDING_AND_RETRIEVAL = PersistentConfig(
    "BYPASS_EMBEDDING_AND_RETRIEVAL",
    "rag.bypass_embedding_and_retrieval",
    os.environ.get("BYPASS_EMBEDDING_AND_RETRIEVAL", "False").lower() == "true",
)


RAG_TOP_K = PersistentConfig(
    "RAG_TOP_K", "rag.top_k", int(os.environ.get("RAG_TOP_K", "3"))
)
RAG_TOP_K_RERANKER = PersistentConfig(
    "RAG_TOP_K_RERANKER",
    "rag.top_k_reranker",
    int(os.environ.get("RAG_TOP_K_RERANKER", "3")),
)
RAG_RELEVANCE_THRESHOLD = PersistentConfig(
    "RAG_RELEVANCE_THRESHOLD",
    "rag.relevance_threshold",
    float(os.environ.get("RAG_RELEVANCE_THRESHOLD", "0.0")),
)
RAG_HYBRID_BM25_WEIGHT = PersistentConfig(
    "RAG_HYBRID_BM25_WEIGHT",
    "rag.hybrid_bm25_weight",
    float(os.environ.get("RAG_HYBRID_BM25_WEIGHT", "0.5")),
)

ENABLE_RAG_HYBRID_SEARCH = PersistentConfig(
    "ENABLE_RAG_HYBRID_SEARCH",
    "rag.enable_hybrid_search",
    os.environ.get("ENABLE_RAG_HYBRID_SEARCH", "").lower() == "true",
)

ENABLE_RAG_HYBRID_SEARCH_ENRICHED_TEXTS = PersistentConfig(
    "ENABLE_RAG_HYBRID_SEARCH_ENRICHED_TEXTS",
    "rag.enable_hybrid_search_enriched_texts",
    os.environ.get("ENABLE_RAG_HYBRID_SEARCH_ENRICHED_TEXTS", "False").lower()
    == "true",
)

RAG_FULL_CONTEXT = PersistentConfig(
    "RAG_FULL_CONTEXT",
    "rag.full_context",
    os.getenv("RAG_FULL_CONTEXT", "False").lower() == "true",
)

RAG_FILE_MAX_COUNT = PersistentConfig(
    "RAG_FILE_MAX_COUNT",
    "rag.file.max_count",
    (
        int(os.environ.get("RAG_FILE_MAX_COUNT"))
        if os.environ.get("RAG_FILE_MAX_COUNT")
        else None
    ),
)

RAG_FILE_MAX_SIZE = PersistentConfig(
    "RAG_FILE_MAX_SIZE",
    "rag.file.max_size",
    (
        int(os.environ.get("RAG_FILE_MAX_SIZE"))
        if os.environ.get("RAG_FILE_MAX_SIZE")
        else None
    ),
)

FILE_IMAGE_COMPRESSION_WIDTH = PersistentConfig(
    "FILE_IMAGE_COMPRESSION_WIDTH",
    "file.image_compression_width",
    (
        int(os.environ.get("FILE_IMAGE_COMPRESSION_WIDTH"))
        if os.environ.get("FILE_IMAGE_COMPRESSION_WIDTH")
        else None
    ),
)

FILE_IMAGE_COMPRESSION_HEIGHT = PersistentConfig(
    "FILE_IMAGE_COMPRESSION_HEIGHT",
    "file.image_compression_height",
    (
        int(os.environ.get("FILE_IMAGE_COMPRESSION_HEIGHT"))
        if os.environ.get("FILE_IMAGE_COMPRESSION_HEIGHT")
        else None
    ),
)


RAG_ALLOWED_FILE_EXTENSIONS = PersistentConfig(
    "RAG_ALLOWED_FILE_EXTENSIONS",
    "rag.file.allowed_extensions",
    [
        ext.strip()
        for ext in os.environ.get("RAG_ALLOWED_FILE_EXTENSIONS", "").split(",")
        if ext.strip()
    ],
)

RAG_EMBEDDING_ENGINE = PersistentConfig(
    "RAG_EMBEDDING_ENGINE",
    "rag.embedding_engine",
    os.environ.get("RAG_EMBEDDING_ENGINE", ""),
)

PDF_EXTRACT_IMAGES = PersistentConfig(
    "PDF_EXTRACT_IMAGES",
    "rag.pdf_extract_images",
    os.environ.get("PDF_EXTRACT_IMAGES", "False").lower() == "true",
)

RAG_EMBEDDING_MODEL = PersistentConfig(
    "RAG_EMBEDDING_MODEL",
    "rag.embedding_model",
    os.environ.get("RAG_EMBEDDING_MODEL", "sentence-transformers/all-MiniLM-L6-v2"),
)
log.info(f"Embedding model set: {RAG_EMBEDDING_MODEL.value}")

RAG_EMBEDDING_MODEL_AUTO_UPDATE = (
    not OFFLINE_MODE
    and os.environ.get("RAG_EMBEDDING_MODEL_AUTO_UPDATE", "True").lower() == "true"
)

RAG_EMBEDDING_MODEL_TRUST_REMOTE_CODE = (
    os.environ.get("RAG_EMBEDDING_MODEL_TRUST_REMOTE_CODE", "True").lower() == "true"
)

RAG_EMBEDDING_BATCH_SIZE = PersistentConfig(
    "RAG_EMBEDDING_BATCH_SIZE",
    "rag.embedding_batch_size",
    int(
        os.environ.get("RAG_EMBEDDING_BATCH_SIZE")
        or os.environ.get("RAG_EMBEDDING_OPENAI_BATCH_SIZE", "1")
    ),
)

ENABLE_ASYNC_EMBEDDING = PersistentConfig(
    "ENABLE_ASYNC_EMBEDDING",
    "rag.enable_async_embedding",
    os.environ.get("ENABLE_ASYNC_EMBEDDING", "True").lower() == "true",
)

RAG_EMBEDDING_QUERY_PREFIX = os.environ.get("RAG_EMBEDDING_QUERY_PREFIX", None)

RAG_EMBEDDING_CONTENT_PREFIX = os.environ.get("RAG_EMBEDDING_CONTENT_PREFIX", None)

RAG_EMBEDDING_PREFIX_FIELD_NAME = os.environ.get(
    "RAG_EMBEDDING_PREFIX_FIELD_NAME", None
)

RAG_RERANKING_ENGINE = PersistentConfig(
    "RAG_RERANKING_ENGINE",
    "rag.reranking_engine",
    os.environ.get("RAG_RERANKING_ENGINE", ""),
)

RAG_RERANKING_MODEL = PersistentConfig(
    "RAG_RERANKING_MODEL",
    "rag.reranking_model",
    os.environ.get("RAG_RERANKING_MODEL", ""),
)
if RAG_RERANKING_MODEL.value != "":
    log.info(f"Reranking model set: {RAG_RERANKING_MODEL.value}")


RAG_RERANKING_MODEL_AUTO_UPDATE = (
    not OFFLINE_MODE
    and os.environ.get("RAG_RERANKING_MODEL_AUTO_UPDATE", "True").lower() == "true"
)

RAG_RERANKING_MODEL_TRUST_REMOTE_CODE = (
    os.environ.get("RAG_RERANKING_MODEL_TRUST_REMOTE_CODE", "True").lower() == "true"
)


RAG_EXTERNAL_RERANKER_URL = PersistentConfig(
    "RAG_EXTERNAL_RERANKER_URL",
    "rag.external_reranker_url",
    os.environ.get("RAG_EXTERNAL_RERANKER_URL", ""),
)

RAG_EXTERNAL_RERANKER_API_KEY = PersistentConfig(
    "RAG_EXTERNAL_RERANKER_API_KEY",
    "rag.external_reranker_api_key",
    os.environ.get("RAG_EXTERNAL_RERANKER_API_KEY", ""),
)


RAG_TEXT_SPLITTER = PersistentConfig(
    "RAG_TEXT_SPLITTER",
    "rag.text_splitter",
    os.environ.get("RAG_TEXT_SPLITTER", "unstructured"),
)


TIKTOKEN_CACHE_DIR = os.environ.get("TIKTOKEN_CACHE_DIR", f"{CACHE_DIR}/tiktoken")
TIKTOKEN_ENCODING_NAME = PersistentConfig(
    "TIKTOKEN_ENCODING_NAME",
    "rag.tiktoken_encoding_name",
    os.environ.get("TIKTOKEN_ENCODING_NAME", "cl100k_base"),
)


CHUNK_SIZE = PersistentConfig(
    "CHUNK_SIZE", "rag.chunk_size", int(os.environ.get("CHUNK_SIZE", "1500"))
)
CHUNK_OVERLAP = PersistentConfig(
    "CHUNK_OVERLAP",
    "rag.chunk_overlap",
    int(os.environ.get("CHUNK_OVERLAP", "150")),
)

# Hierarchical chunking configuration
ENABLE_HIERARCHICAL_CHUNKING = PersistentConfig(
    "ENABLE_HIERARCHICAL_CHUNKING",
    "rag.enable_hierarchical_chunking",
    os.environ.get("ENABLE_HIERARCHICAL_CHUNKING", "true").lower() == "true",
)

PARENT_CHUNK_SIZE = PersistentConfig(
    "PARENT_CHUNK_SIZE",
    "rag.parent_chunk_size",
    int(os.environ.get("PARENT_CHUNK_SIZE", "3000")),
)

PARENT_CHUNK_OVERLAP = PersistentConfig(
    "PARENT_CHUNK_OVERLAP",
    "rag.parent_chunk_overlap",
    int(os.environ.get("PARENT_CHUNK_OVERLAP", "300")),
)

CHILD_CHUNK_SIZE = PersistentConfig(
    "CHILD_CHUNK_SIZE",
    "rag.child_chunk_size",
    int(os.environ.get("CHILD_CHUNK_SIZE", "600")),
)

CHILD_CHUNK_OVERLAP = PersistentConfig(
    "CHILD_CHUNK_OVERLAP",
    "rag.child_chunk_overlap",
    int(os.environ.get("CHILD_CHUNK_OVERLAP", "100")),
)

# Semantic chunking configuration
ENABLE_SEMANTIC_CHUNKING = PersistentConfig(
    "ENABLE_SEMANTIC_CHUNKING",
    "rag.enable_semantic_chunking",
    os.environ.get("ENABLE_SEMANTIC_CHUNKING", "False").lower() == "true",
)

SEMANTIC_SIMILARITY_THRESHOLD = PersistentConfig(
    "SEMANTIC_SIMILARITY_THRESHOLD",
    "rag.semantic_similarity_threshold",
    float(os.environ.get("SEMANTIC_SIMILARITY_THRESHOLD", "0.75")),
)

SEMANTIC_MIN_CHUNK_SIZE = PersistentConfig(
    "SEMANTIC_MIN_CHUNK_SIZE",
    "rag.semantic_min_chunk_size",
    int(os.environ.get("SEMANTIC_MIN_CHUNK_SIZE", "300")),
)

SEMANTIC_MAX_CHUNK_SIZE = PersistentConfig(
    "SEMANTIC_MAX_CHUNK_SIZE",
    "rag.semantic_max_chunk_size",
    int(os.environ.get("SEMANTIC_MAX_CHUNK_SIZE", "2000")),
)

DEFAULT_RAG_TEMPLATE = """### Task:
Provide an accurate, well-sourced response to the user's query using the provided context. Base your response primarily on the context provided, and use inline citations [id] when referencing information from sources that have an explicit id attribute.

### Core Principles:
1. **Accuracy First**: Base your response on the provided context. If information is missing, unclear, or contradictory, acknowledge these limitations.
2. **Professional Tone**: Maintain a clear, professional, and respectful communication style appropriate for institutional use.
3. **Transparency**: Clearly distinguish between information from the provided context and general knowledge you may possess.
4. **Proper Attribution**: Cite all factual claims, statistics, and specific information using inline citations [id] when source tags include id attributes.

### Response Guidelines:
- **Language**: Respond in the same language as the user's query.
- **Citations**: 
  - Include inline citations [id] (e.g., [1], [2]) **only** when the <source> tag includes an explicit id attribute.
  - Place citations immediately after the relevant claim or statement.
  - Do not cite if the <source> tag does not contain an id attribute.
  - When multiple sources support the same claim, cite all relevant sources: [1][2].
- **Handling Uncertainty**:
  - If the answer isn't fully available in the context, state this clearly and indicate what information is missing.
  - If context contains conflicting information, acknowledge the conflict and present both perspectives with their respective citations.
  - If the context is unreadable or of poor quality, inform the user and provide the best interpretation possible, noting the quality limitation.
  - If you must rely on knowledge outside the context, explicitly state this: "While not present in the provided documents, [general knowledge statement]."
- **When You Don't Know**: Clearly state "I cannot find this information in the provided context." Do not guess or fabricate information.
- **Formatting**: 
  - Do not include XML tags (<source>, <context>, etc.) in your response.
  - Write in clear, well-structured paragraphs.
  - Use bullet points or numbered lists when presenting multiple items.

### Citation Examples:
- Single source: "The program reached over 5,000 beneficiaries in 2024 [1]."
- Multiple sources: "Multiple studies confirm this trend [1][2][3]."
- Partial context: "Based on the available documentation [1], the initiative began in 2023, though specific start dates are not provided in the context."

### Context:
<context>
{{CONTEXT}}
</context>
<<<<<<< HEAD

### User Query:
<user_query>
{{QUERY}}
</user_query>

### Your Response:
Provide your response here, following all guidelines above."""
=======
"""
>>>>>>> 140605e6

RAG_TEMPLATE = PersistentConfig(
    "RAG_TEMPLATE",
    "rag.template",
    os.environ.get("RAG_TEMPLATE", DEFAULT_RAG_TEMPLATE),
)

RAG_OPENAI_API_BASE_URL = PersistentConfig(
    "RAG_OPENAI_API_BASE_URL",
    "rag.openai_api_base_url",
    os.getenv("RAG_OPENAI_API_BASE_URL", OPENAI_API_BASE_URL),
)
RAG_OPENAI_API_KEY = PersistentConfig(
    "RAG_OPENAI_API_KEY",
    "rag.openai_api_key",
    os.getenv("RAG_OPENAI_API_KEY", OPENAI_API_KEY),
)

RAG_AZURE_OPENAI_BASE_URL = PersistentConfig(
    "RAG_AZURE_OPENAI_BASE_URL",
    "rag.azure_openai.base_url",
    os.getenv("RAG_AZURE_OPENAI_BASE_URL", ""),
)
RAG_AZURE_OPENAI_API_KEY = PersistentConfig(
    "RAG_AZURE_OPENAI_API_KEY",
    "rag.azure_openai.api_key",
    os.getenv("RAG_AZURE_OPENAI_API_KEY", ""),
)
RAG_AZURE_OPENAI_API_VERSION = PersistentConfig(
    "RAG_AZURE_OPENAI_API_VERSION",
    "rag.azure_openai.api_version",
    os.getenv("RAG_AZURE_OPENAI_API_VERSION", ""),
)

RAG_OLLAMA_BASE_URL = PersistentConfig(
    "RAG_OLLAMA_BASE_URL",
    "rag.ollama.url",
    os.getenv("RAG_OLLAMA_BASE_URL", OLLAMA_BASE_URL),
)

RAG_OLLAMA_API_KEY = PersistentConfig(
    "RAG_OLLAMA_API_KEY",
    "rag.ollama.key",
    os.getenv("RAG_OLLAMA_API_KEY", ""),
)


ENABLE_RAG_LOCAL_WEB_FETCH = (
    os.getenv("ENABLE_RAG_LOCAL_WEB_FETCH", "False").lower() == "true"
)


DEFAULT_WEB_FETCH_FILTER_LIST = [
    "!169.254.169.254",
    "!fd00:ec2::254",
    "!metadata.google.internal",
    "!metadata.azure.com",
    "!100.100.100.200",
]

web_fetch_filter_list = os.getenv("WEB_FETCH_FILTER_LIST", "")
if web_fetch_filter_list == "":
    web_fetch_filter_list = []
else:
    web_fetch_filter_list = [
        item.strip() for item in web_fetch_filter_list.split(",") if item.strip()
    ]

WEB_FETCH_FILTER_LIST = list(set(DEFAULT_WEB_FETCH_FILTER_LIST + web_fetch_filter_list))


YOUTUBE_LOADER_LANGUAGE = PersistentConfig(
    "YOUTUBE_LOADER_LANGUAGE",
    "rag.youtube_loader_language",
    os.getenv("YOUTUBE_LOADER_LANGUAGE", "en").split(","),
)

YOUTUBE_LOADER_PROXY_URL = PersistentConfig(
    "YOUTUBE_LOADER_PROXY_URL",
    "rag.youtube_loader_proxy_url",
    os.getenv("YOUTUBE_LOADER_PROXY_URL", ""),
)


####################################
# Web Search (RAG)
####################################

ENABLE_WEB_SEARCH = PersistentConfig(
    "ENABLE_WEB_SEARCH",
    "rag.web.search.enable",
    os.getenv("ENABLE_WEB_SEARCH", "False").lower() == "true",
)

WEB_SEARCH_ENGINE = PersistentConfig(
    "WEB_SEARCH_ENGINE",
    "rag.web.search.engine",
    os.getenv("WEB_SEARCH_ENGINE", ""),
)

BYPASS_WEB_SEARCH_EMBEDDING_AND_RETRIEVAL = PersistentConfig(
    "BYPASS_WEB_SEARCH_EMBEDDING_AND_RETRIEVAL",
    "rag.web.search.bypass_embedding_and_retrieval",
    os.getenv("BYPASS_WEB_SEARCH_EMBEDDING_AND_RETRIEVAL", "False").lower() == "true",
)


BYPASS_WEB_SEARCH_WEB_LOADER = PersistentConfig(
    "BYPASS_WEB_SEARCH_WEB_LOADER",
    "rag.web.search.bypass_web_loader",
    os.getenv("BYPASS_WEB_SEARCH_WEB_LOADER", "False").lower() == "true",
)

WEB_SEARCH_RESULT_COUNT = PersistentConfig(
    "WEB_SEARCH_RESULT_COUNT",
    "rag.web.search.result_count",
    int(os.getenv("WEB_SEARCH_RESULT_COUNT", "3")),
)


# You can provide a list of your own websites to filter after performing a web search.
# This ensures the highest level of safety and reliability of the information sources.
WEB_SEARCH_DOMAIN_FILTER_LIST = PersistentConfig(
    "WEB_SEARCH_DOMAIN_FILTER_LIST",
    "rag.web.search.domain.filter_list",
    [
        # "wikipedia.com",
        # "wikimedia.org",
        # "wikidata.org",
        # "!stackoverflow.com",
    ],
)

WEB_SEARCH_CONCURRENT_REQUESTS = PersistentConfig(
    "WEB_SEARCH_CONCURRENT_REQUESTS",
    "rag.web.search.concurrent_requests",
    int(os.getenv("WEB_SEARCH_CONCURRENT_REQUESTS", "10")),
)


WEB_LOADER_ENGINE = PersistentConfig(
    "WEB_LOADER_ENGINE",
    "rag.web.loader.engine",
    os.environ.get("WEB_LOADER_ENGINE", ""),
)


WEB_LOADER_CONCURRENT_REQUESTS = PersistentConfig(
    "WEB_LOADER_CONCURRENT_REQUESTS",
    "rag.web.loader.concurrent_requests",
    int(os.getenv("WEB_LOADER_CONCURRENT_REQUESTS", "10")),
)


ENABLE_WEB_LOADER_SSL_VERIFICATION = PersistentConfig(
    "ENABLE_WEB_LOADER_SSL_VERIFICATION",
    "rag.web.loader.ssl_verification",
    os.environ.get("ENABLE_WEB_LOADER_SSL_VERIFICATION", "True").lower() == "true",
)

WEB_SEARCH_TRUST_ENV = PersistentConfig(
    "WEB_SEARCH_TRUST_ENV",
    "rag.web.search.trust_env",
    os.getenv("WEB_SEARCH_TRUST_ENV", "False").lower() == "true",
)


OLLAMA_CLOUD_WEB_SEARCH_API_KEY = PersistentConfig(
    "OLLAMA_CLOUD_WEB_SEARCH_API_KEY",
    "rag.web.search.ollama_cloud_api_key",
    os.getenv("OLLAMA_CLOUD_API_KEY", ""),
)

SEARXNG_QUERY_URL = PersistentConfig(
    "SEARXNG_QUERY_URL",
    "rag.web.search.searxng_query_url",
    os.getenv("SEARXNG_QUERY_URL", ""),
)

YACY_QUERY_URL = PersistentConfig(
    "YACY_QUERY_URL",
    "rag.web.search.yacy_query_url",
    os.getenv("YACY_QUERY_URL", ""),
)

YACY_USERNAME = PersistentConfig(
    "YACY_USERNAME",
    "rag.web.search.yacy_username",
    os.getenv("YACY_USERNAME", ""),
)

YACY_PASSWORD = PersistentConfig(
    "YACY_PASSWORD",
    "rag.web.search.yacy_password",
    os.getenv("YACY_PASSWORD", ""),
)

GOOGLE_PSE_API_KEY = PersistentConfig(
    "GOOGLE_PSE_API_KEY",
    "rag.web.search.google_pse_api_key",
    os.getenv("GOOGLE_PSE_API_KEY", ""),
)

GOOGLE_PSE_ENGINE_ID = PersistentConfig(
    "GOOGLE_PSE_ENGINE_ID",
    "rag.web.search.google_pse_engine_id",
    os.getenv("GOOGLE_PSE_ENGINE_ID", ""),
)

BRAVE_SEARCH_API_KEY = PersistentConfig(
    "BRAVE_SEARCH_API_KEY",
    "rag.web.search.brave_search_api_key",
    os.getenv("BRAVE_SEARCH_API_KEY", ""),
)

KAGI_SEARCH_API_KEY = PersistentConfig(
    "KAGI_SEARCH_API_KEY",
    "rag.web.search.kagi_search_api_key",
    os.getenv("KAGI_SEARCH_API_KEY", ""),
)

MOJEEK_SEARCH_API_KEY = PersistentConfig(
    "MOJEEK_SEARCH_API_KEY",
    "rag.web.search.mojeek_search_api_key",
    os.getenv("MOJEEK_SEARCH_API_KEY", ""),
)

BOCHA_SEARCH_API_KEY = PersistentConfig(
    "BOCHA_SEARCH_API_KEY",
    "rag.web.search.bocha_search_api_key",
    os.getenv("BOCHA_SEARCH_API_KEY", ""),
)

SERPSTACK_API_KEY = PersistentConfig(
    "SERPSTACK_API_KEY",
    "rag.web.search.serpstack_api_key",
    os.getenv("SERPSTACK_API_KEY", ""),
)

SERPSTACK_HTTPS = PersistentConfig(
    "SERPSTACK_HTTPS",
    "rag.web.search.serpstack_https",
    os.getenv("SERPSTACK_HTTPS", "True").lower() == "true",
)

SERPER_API_KEY = PersistentConfig(
    "SERPER_API_KEY",
    "rag.web.search.serper_api_key",
    os.getenv("SERPER_API_KEY", ""),
)

SERPLY_API_KEY = PersistentConfig(
    "SERPLY_API_KEY",
    "rag.web.search.serply_api_key",
    os.getenv("SERPLY_API_KEY", ""),
)

JINA_API_KEY = PersistentConfig(
    "JINA_API_KEY",
    "rag.web.search.jina_api_key",
    os.getenv("JINA_API_KEY", ""),
)

SEARCHAPI_API_KEY = PersistentConfig(
    "SEARCHAPI_API_KEY",
    "rag.web.search.searchapi_api_key",
    os.getenv("SEARCHAPI_API_KEY", ""),
)

SEARCHAPI_ENGINE = PersistentConfig(
    "SEARCHAPI_ENGINE",
    "rag.web.search.searchapi_engine",
    os.getenv("SEARCHAPI_ENGINE", ""),
)

SERPAPI_API_KEY = PersistentConfig(
    "SERPAPI_API_KEY",
    "rag.web.search.serpapi_api_key",
    os.getenv("SERPAPI_API_KEY", ""),
)

SERPAPI_ENGINE = PersistentConfig(
    "SERPAPI_ENGINE",
    "rag.web.search.serpapi_engine",
    os.getenv("SERPAPI_ENGINE", ""),
)

BING_SEARCH_V7_ENDPOINT = PersistentConfig(
    "BING_SEARCH_V7_ENDPOINT",
    "rag.web.search.bing_search_v7_endpoint",
    os.environ.get(
        "BING_SEARCH_V7_ENDPOINT", "https://api.bing.microsoft.com/v7.0/search"
    ),
)

BING_SEARCH_V7_SUBSCRIPTION_KEY = PersistentConfig(
    "BING_SEARCH_V7_SUBSCRIPTION_KEY",
    "rag.web.search.bing_search_v7_subscription_key",
    os.environ.get("BING_SEARCH_V7_SUBSCRIPTION_KEY", ""),
)

AZURE_AI_SEARCH_API_KEY = PersistentConfig(
    "AZURE_AI_SEARCH_API_KEY",
    "rag.web.search.azure_ai_search_api_key",
    os.environ.get("AZURE_AI_SEARCH_API_KEY", ""),
)

AZURE_AI_SEARCH_ENDPOINT = PersistentConfig(
    "AZURE_AI_SEARCH_ENDPOINT",
    "rag.web.search.azure_ai_search_endpoint",
    os.environ.get("AZURE_AI_SEARCH_ENDPOINT", ""),
)

AZURE_AI_SEARCH_INDEX_NAME = PersistentConfig(
    "AZURE_AI_SEARCH_INDEX_NAME",
    "rag.web.search.azure_ai_search_index_name",
    os.environ.get("AZURE_AI_SEARCH_INDEX_NAME", ""),
)

EXA_API_KEY = PersistentConfig(
    "EXA_API_KEY",
    "rag.web.search.exa_api_key",
    os.getenv("EXA_API_KEY", ""),
)

PERPLEXITY_API_KEY = PersistentConfig(
    "PERPLEXITY_API_KEY",
    "rag.web.search.perplexity_api_key",
    os.getenv("PERPLEXITY_API_KEY", ""),
)

PERPLEXITY_MODEL = PersistentConfig(
    "PERPLEXITY_MODEL",
    "rag.web.search.perplexity_model",
    os.getenv("PERPLEXITY_MODEL", "sonar"),
)

PERPLEXITY_SEARCH_CONTEXT_USAGE = PersistentConfig(
    "PERPLEXITY_SEARCH_CONTEXT_USAGE",
    "rag.web.search.perplexity_search_context_usage",
    os.getenv("PERPLEXITY_SEARCH_CONTEXT_USAGE", "medium"),
)

PERPLEXITY_SEARCH_API_URL = PersistentConfig(
    "PERPLEXITY_SEARCH_API_URL",
    "rag.web.search.perplexity_search_api_url",
    os.getenv("PERPLEXITY_SEARCH_API_URL", "https://api.perplexity.ai/search"),
)

SOUGOU_API_SID = PersistentConfig(
    "SOUGOU_API_SID",
    "rag.web.search.sougou_api_sid",
    os.getenv("SOUGOU_API_SID", ""),
)

SOUGOU_API_SK = PersistentConfig(
    "SOUGOU_API_SK",
    "rag.web.search.sougou_api_sk",
    os.getenv("SOUGOU_API_SK", ""),
)

TAVILY_API_KEY = PersistentConfig(
    "TAVILY_API_KEY",
    "rag.web.search.tavily_api_key",
    os.getenv("TAVILY_API_KEY", ""),
)

TAVILY_EXTRACT_DEPTH = PersistentConfig(
    "TAVILY_EXTRACT_DEPTH",
    "rag.web.search.tavily_extract_depth",
    os.getenv("TAVILY_EXTRACT_DEPTH", "basic"),
)

PLAYWRIGHT_WS_URL = PersistentConfig(
    "PLAYWRIGHT_WS_URL",
    "rag.web.loader.playwright_ws_url",
    os.environ.get("PLAYWRIGHT_WS_URL", ""),
)

PLAYWRIGHT_TIMEOUT = PersistentConfig(
    "PLAYWRIGHT_TIMEOUT",
    "rag.web.loader.playwright_timeout",
    int(os.environ.get("PLAYWRIGHT_TIMEOUT", "10000")),
)

FIRECRAWL_API_KEY = PersistentConfig(
    "FIRECRAWL_API_KEY",
    "rag.web.loader.firecrawl_api_key",
    os.environ.get("FIRECRAWL_API_KEY", ""),
)

FIRECRAWL_API_BASE_URL = PersistentConfig(
    "FIRECRAWL_API_BASE_URL",
    "rag.web.loader.firecrawl_api_url",
    os.environ.get("FIRECRAWL_API_BASE_URL", "https://api.firecrawl.dev"),
)

EXTERNAL_WEB_SEARCH_URL = PersistentConfig(
    "EXTERNAL_WEB_SEARCH_URL",
    "rag.web.search.external_web_search_url",
    os.environ.get("EXTERNAL_WEB_SEARCH_URL", ""),
)

EXTERNAL_WEB_SEARCH_API_KEY = PersistentConfig(
    "EXTERNAL_WEB_SEARCH_API_KEY",
    "rag.web.search.external_web_search_api_key",
    os.environ.get("EXTERNAL_WEB_SEARCH_API_KEY", ""),
)

EXTERNAL_WEB_LOADER_URL = PersistentConfig(
    "EXTERNAL_WEB_LOADER_URL",
    "rag.web.loader.external_web_loader_url",
    os.environ.get("EXTERNAL_WEB_LOADER_URL", ""),
)

EXTERNAL_WEB_LOADER_API_KEY = PersistentConfig(
    "EXTERNAL_WEB_LOADER_API_KEY",
    "rag.web.loader.external_web_loader_api_key",
    os.environ.get("EXTERNAL_WEB_LOADER_API_KEY", ""),
)

####################################
# Images
####################################

ENABLE_IMAGE_GENERATION = PersistentConfig(
    "ENABLE_IMAGE_GENERATION",
    "image_generation.enable",
    os.environ.get("ENABLE_IMAGE_GENERATION", "").lower() == "true",
)

IMAGE_GENERATION_ENGINE = PersistentConfig(
    "IMAGE_GENERATION_ENGINE",
    "image_generation.engine",
    os.getenv("IMAGE_GENERATION_ENGINE", "openai"),
)

IMAGE_GENERATION_MODEL = PersistentConfig(
    "IMAGE_GENERATION_MODEL",
    "image_generation.model",
    os.getenv("IMAGE_GENERATION_MODEL", ""),
)

IMAGE_SIZE = PersistentConfig(
    "IMAGE_SIZE", "image_generation.size", os.getenv("IMAGE_SIZE", "512x512")
)

IMAGE_STEPS = PersistentConfig(
    "IMAGE_STEPS", "image_generation.steps", int(os.getenv("IMAGE_STEPS", 50))
)

ENABLE_IMAGE_PROMPT_GENERATION = PersistentConfig(
    "ENABLE_IMAGE_PROMPT_GENERATION",
    "image_generation.prompt.enable",
    os.environ.get("ENABLE_IMAGE_PROMPT_GENERATION", "true").lower() == "true",
)

AUTOMATIC1111_BASE_URL = PersistentConfig(
    "AUTOMATIC1111_BASE_URL",
    "image_generation.automatic1111.base_url",
    os.getenv("AUTOMATIC1111_BASE_URL", ""),
)
AUTOMATIC1111_API_AUTH = PersistentConfig(
    "AUTOMATIC1111_API_AUTH",
    "image_generation.automatic1111.api_auth",
    os.getenv("AUTOMATIC1111_API_AUTH", ""),
)

automatic1111_params = os.getenv("AUTOMATIC1111_PARAMS", "")
try:
    automatic1111_params = json.loads(automatic1111_params)
except json.JSONDecodeError:
    automatic1111_params = {}

AUTOMATIC1111_PARAMS = PersistentConfig(
    "AUTOMATIC1111_PARAMS",
    "image_generation.automatic1111.api_params",
    automatic1111_params,
)

COMFYUI_BASE_URL = PersistentConfig(
    "COMFYUI_BASE_URL",
    "image_generation.comfyui.base_url",
    os.getenv("COMFYUI_BASE_URL", ""),
)

COMFYUI_API_KEY = PersistentConfig(
    "COMFYUI_API_KEY",
    "image_generation.comfyui.api_key",
    os.getenv("COMFYUI_API_KEY", ""),
)

COMFYUI_DEFAULT_WORKFLOW = """
{
  "3": {
    "inputs": {
      "seed": 0,
      "steps": 20,
      "cfg": 8,
      "sampler_name": "euler",
      "scheduler": "normal",
      "denoise": 1,
      "model": [
        "4",
        0
      ],
      "positive": [
        "6",
        0
      ],
      "negative": [
        "7",
        0
      ],
      "latent_image": [
        "5",
        0
      ]
    },
    "class_type": "KSampler",
    "_meta": {
      "title": "KSampler"
    }
  },
  "4": {
    "inputs": {
      "ckpt_name": "model.safetensors"
    },
    "class_type": "CheckpointLoaderSimple",
    "_meta": {
      "title": "Load Checkpoint"
    }
  },
  "5": {
    "inputs": {
      "width": 512,
      "height": 512,
      "batch_size": 1
    },
    "class_type": "EmptyLatentImage",
    "_meta": {
      "title": "Empty Latent Image"
    }
  },
  "6": {
    "inputs": {
      "text": "Prompt",
      "clip": [
        "4",
        1
      ]
    },
    "class_type": "CLIPTextEncode",
    "_meta": {
      "title": "CLIP Text Encode (Prompt)"
    }
  },
  "7": {
    "inputs": {
      "text": "",
      "clip": [
        "4",
        1
      ]
    },
    "class_type": "CLIPTextEncode",
    "_meta": {
      "title": "CLIP Text Encode (Prompt)"
    }
  },
  "8": {
    "inputs": {
      "samples": [
        "3",
        0
      ],
      "vae": [
        "4",
        2
      ]
    },
    "class_type": "VAEDecode",
    "_meta": {
      "title": "VAE Decode"
    }
  },
  "9": {
    "inputs": {
      "filename_prefix": "ComfyUI",
      "images": [
        "8",
        0
      ]
    },
    "class_type": "SaveImage",
    "_meta": {
      "title": "Save Image"
    }
  }
}
"""


COMFYUI_WORKFLOW = PersistentConfig(
    "COMFYUI_WORKFLOW",
    "image_generation.comfyui.workflow",
    os.getenv("COMFYUI_WORKFLOW", COMFYUI_DEFAULT_WORKFLOW),
)

COMFYUI_WORKFLOW_NODES = PersistentConfig(
    "COMFYUI_WORKFLOW",
    "image_generation.comfyui.nodes",
    [],
)

IMAGES_OPENAI_API_BASE_URL = PersistentConfig(
    "IMAGES_OPENAI_API_BASE_URL",
    "image_generation.openai.api_base_url",
    os.getenv("IMAGES_OPENAI_API_BASE_URL", OPENAI_API_BASE_URL),
)
IMAGES_OPENAI_API_VERSION = PersistentConfig(
    "IMAGES_OPENAI_API_VERSION",
    "image_generation.openai.api_version",
    os.getenv("IMAGES_OPENAI_API_VERSION", ""),
)

IMAGES_OPENAI_API_KEY = PersistentConfig(
    "IMAGES_OPENAI_API_KEY",
    "image_generation.openai.api_key",
    os.getenv("IMAGES_OPENAI_API_KEY", OPENAI_API_KEY),
)

images_openai_params = os.getenv("IMAGES_OPENAI_PARAMS", "")
try:
    images_openai_params = json.loads(images_openai_params)
except json.JSONDecodeError:
    images_openai_params = {}


IMAGES_OPENAI_API_PARAMS = PersistentConfig(
    "IMAGES_OPENAI_API_PARAMS", "image_generation.openai.params", images_openai_params
)


IMAGES_GEMINI_API_BASE_URL = PersistentConfig(
    "IMAGES_GEMINI_API_BASE_URL",
    "image_generation.gemini.api_base_url",
    os.getenv("IMAGES_GEMINI_API_BASE_URL", GEMINI_API_BASE_URL),
)
IMAGES_GEMINI_API_KEY = PersistentConfig(
    "IMAGES_GEMINI_API_KEY",
    "image_generation.gemini.api_key",
    os.getenv("IMAGES_GEMINI_API_KEY", GEMINI_API_KEY),
)

IMAGES_GEMINI_ENDPOINT_METHOD = PersistentConfig(
    "IMAGES_GEMINI_ENDPOINT_METHOD",
    "image_generation.gemini.endpoint_method",
    os.getenv("IMAGES_GEMINI_ENDPOINT_METHOD", ""),
)

ENABLE_IMAGE_EDIT = PersistentConfig(
    "ENABLE_IMAGE_EDIT",
    "images.edit.enable",
    os.environ.get("ENABLE_IMAGE_EDIT", "").lower() == "true",
)

IMAGE_EDIT_ENGINE = PersistentConfig(
    "IMAGE_EDIT_ENGINE",
    "images.edit.engine",
    os.getenv("IMAGE_EDIT_ENGINE", "openai"),
)

IMAGE_EDIT_MODEL = PersistentConfig(
    "IMAGE_EDIT_MODEL",
    "images.edit.model",
    os.getenv("IMAGE_EDIT_MODEL", ""),
)

IMAGE_EDIT_SIZE = PersistentConfig(
    "IMAGE_EDIT_SIZE", "images.edit.size", os.getenv("IMAGE_EDIT_SIZE", "")
)

IMAGES_EDIT_OPENAI_API_BASE_URL = PersistentConfig(
    "IMAGES_EDIT_OPENAI_API_BASE_URL",
    "images.edit.openai.api_base_url",
    os.getenv("IMAGES_EDIT_OPENAI_API_BASE_URL", OPENAI_API_BASE_URL),
)
IMAGES_EDIT_OPENAI_API_VERSION = PersistentConfig(
    "IMAGES_EDIT_OPENAI_API_VERSION",
    "images.edit.openai.api_version",
    os.getenv("IMAGES_EDIT_OPENAI_API_VERSION", ""),
)

IMAGES_EDIT_OPENAI_API_KEY = PersistentConfig(
    "IMAGES_EDIT_OPENAI_API_KEY",
    "images.edit.openai.api_key",
    os.getenv("IMAGES_EDIT_OPENAI_API_KEY", OPENAI_API_KEY),
)

IMAGES_EDIT_GEMINI_API_BASE_URL = PersistentConfig(
    "IMAGES_EDIT_GEMINI_API_BASE_URL",
    "images.edit.gemini.api_base_url",
    os.getenv("IMAGES_EDIT_GEMINI_API_BASE_URL", GEMINI_API_BASE_URL),
)
IMAGES_EDIT_GEMINI_API_KEY = PersistentConfig(
    "IMAGES_EDIT_GEMINI_API_KEY",
    "images.edit.gemini.api_key",
    os.getenv("IMAGES_EDIT_GEMINI_API_KEY", GEMINI_API_KEY),
)


IMAGES_EDIT_COMFYUI_BASE_URL = PersistentConfig(
    "IMAGES_EDIT_COMFYUI_BASE_URL",
    "images.edit.comfyui.base_url",
    os.getenv("IMAGES_EDIT_COMFYUI_BASE_URL", ""),
)
IMAGES_EDIT_COMFYUI_API_KEY = PersistentConfig(
    "IMAGES_EDIT_COMFYUI_API_KEY",
    "images.edit.comfyui.api_key",
    os.getenv("IMAGES_EDIT_COMFYUI_API_KEY", ""),
)

IMAGES_EDIT_COMFYUI_WORKFLOW = PersistentConfig(
    "IMAGES_EDIT_COMFYUI_WORKFLOW",
    "images.edit.comfyui.workflow",
    os.getenv("IMAGES_EDIT_COMFYUI_WORKFLOW", ""),
)

IMAGES_EDIT_COMFYUI_WORKFLOW_NODES = PersistentConfig(
    "IMAGES_EDIT_COMFYUI_WORKFLOW_NODES",
    "images.edit.comfyui.nodes",
    [],
)

####################################
# Audio
####################################

# Transcription
WHISPER_MODEL = PersistentConfig(
    "WHISPER_MODEL",
    "audio.stt.whisper_model",
    os.getenv("WHISPER_MODEL", "base"),
)

WHISPER_MODEL_DIR = os.getenv("WHISPER_MODEL_DIR", f"{CACHE_DIR}/whisper/models")
WHISPER_MODEL_AUTO_UPDATE = (
    not OFFLINE_MODE
    and os.environ.get("WHISPER_MODEL_AUTO_UPDATE", "").lower() == "true"
)

WHISPER_VAD_FILTER = PersistentConfig(
    "WHISPER_VAD_FILTER",
    "audio.stt.whisper_vad_filter",
    os.getenv("WHISPER_VAD_FILTER", "False").lower() == "true",
)

WHISPER_LANGUAGE = os.getenv("WHISPER_LANGUAGE", "").lower() or None

# Add Deepgram configuration
DEEPGRAM_API_KEY = PersistentConfig(
    "DEEPGRAM_API_KEY",
    "audio.stt.deepgram.api_key",
    os.getenv("DEEPGRAM_API_KEY", ""),
)

# ElevenLabs configuration
ELEVENLABS_API_BASE_URL = os.getenv(
    "ELEVENLABS_API_BASE_URL", "https://api.elevenlabs.io"
)

AUDIO_STT_OPENAI_API_BASE_URL = PersistentConfig(
    "AUDIO_STT_OPENAI_API_BASE_URL",
    "audio.stt.openai.api_base_url",
    os.getenv("AUDIO_STT_OPENAI_API_BASE_URL", OPENAI_API_BASE_URL),
)

AUDIO_STT_OPENAI_API_KEY = PersistentConfig(
    "AUDIO_STT_OPENAI_API_KEY",
    "audio.stt.openai.api_key",
    os.getenv("AUDIO_STT_OPENAI_API_KEY", OPENAI_API_KEY),
)

AUDIO_STT_ENGINE = PersistentConfig(
    "AUDIO_STT_ENGINE",
    "audio.stt.engine",
    os.getenv("AUDIO_STT_ENGINE", ""),
)

AUDIO_STT_MODEL = PersistentConfig(
    "AUDIO_STT_MODEL",
    "audio.stt.model",
    os.getenv("AUDIO_STT_MODEL", ""),
)

AUDIO_STT_SUPPORTED_CONTENT_TYPES = PersistentConfig(
    "AUDIO_STT_SUPPORTED_CONTENT_TYPES",
    "audio.stt.supported_content_types",
    [
        content_type.strip()
        for content_type in os.environ.get(
            "AUDIO_STT_SUPPORTED_CONTENT_TYPES", ""
        ).split(",")
        if content_type.strip()
    ],
)

AUDIO_STT_AZURE_API_KEY = PersistentConfig(
    "AUDIO_STT_AZURE_API_KEY",
    "audio.stt.azure.api_key",
    os.getenv("AUDIO_STT_AZURE_API_KEY", ""),
)

AUDIO_STT_AZURE_REGION = PersistentConfig(
    "AUDIO_STT_AZURE_REGION",
    "audio.stt.azure.region",
    os.getenv("AUDIO_STT_AZURE_REGION", ""),
)

AUDIO_STT_AZURE_LOCALES = PersistentConfig(
    "AUDIO_STT_AZURE_LOCALES",
    "audio.stt.azure.locales",
    os.getenv("AUDIO_STT_AZURE_LOCALES", ""),
)

AUDIO_STT_AZURE_BASE_URL = PersistentConfig(
    "AUDIO_STT_AZURE_BASE_URL",
    "audio.stt.azure.base_url",
    os.getenv("AUDIO_STT_AZURE_BASE_URL", ""),
)

AUDIO_STT_AZURE_MAX_SPEAKERS = PersistentConfig(
    "AUDIO_STT_AZURE_MAX_SPEAKERS",
    "audio.stt.azure.max_speakers",
    os.getenv("AUDIO_STT_AZURE_MAX_SPEAKERS", ""),
)

AUDIO_STT_MISTRAL_API_KEY = PersistentConfig(
    "AUDIO_STT_MISTRAL_API_KEY",
    "audio.stt.mistral.api_key",
    os.getenv("AUDIO_STT_MISTRAL_API_KEY", ""),
)

AUDIO_STT_MISTRAL_API_BASE_URL = PersistentConfig(
    "AUDIO_STT_MISTRAL_API_BASE_URL",
    "audio.stt.mistral.api_base_url",
    os.getenv("AUDIO_STT_MISTRAL_API_BASE_URL", "https://api.mistral.ai/v1"),
)

AUDIO_STT_MISTRAL_USE_CHAT_COMPLETIONS = PersistentConfig(
    "AUDIO_STT_MISTRAL_USE_CHAT_COMPLETIONS",
    "audio.stt.mistral.use_chat_completions",
    os.getenv("AUDIO_STT_MISTRAL_USE_CHAT_COMPLETIONS", "false").lower() == "true",
)

AUDIO_TTS_OPENAI_API_BASE_URL = PersistentConfig(
    "AUDIO_TTS_OPENAI_API_BASE_URL",
    "audio.tts.openai.api_base_url",
    os.getenv("AUDIO_TTS_OPENAI_API_BASE_URL", OPENAI_API_BASE_URL),
)
AUDIO_TTS_OPENAI_API_KEY = PersistentConfig(
    "AUDIO_TTS_OPENAI_API_KEY",
    "audio.tts.openai.api_key",
    os.getenv("AUDIO_TTS_OPENAI_API_KEY", OPENAI_API_KEY),
)

audio_tts_openai_params = os.getenv("AUDIO_TTS_OPENAI_PARAMS", "")
try:
    audio_tts_openai_params = json.loads(audio_tts_openai_params)
except json.JSONDecodeError:
    audio_tts_openai_params = {}

AUDIO_TTS_OPENAI_PARAMS = PersistentConfig(
    "AUDIO_TTS_OPENAI_PARAMS",
    "audio.tts.openai.params",
    audio_tts_openai_params,
)


AUDIO_TTS_API_KEY = PersistentConfig(
    "AUDIO_TTS_API_KEY",
    "audio.tts.api_key",
    os.getenv("AUDIO_TTS_API_KEY", ""),
)

AUDIO_TTS_ENGINE = PersistentConfig(
    "AUDIO_TTS_ENGINE",
    "audio.tts.engine",
    os.getenv("AUDIO_TTS_ENGINE", ""),
)


AUDIO_TTS_MODEL = PersistentConfig(
    "AUDIO_TTS_MODEL",
    "audio.tts.model",
    os.getenv("AUDIO_TTS_MODEL", "tts-1"),  # OpenAI default model
)

AUDIO_TTS_VOICE = PersistentConfig(
    "AUDIO_TTS_VOICE",
    "audio.tts.voice",
    os.getenv("AUDIO_TTS_VOICE", "alloy"),  # OpenAI default voice
)

AUDIO_TTS_SPLIT_ON = PersistentConfig(
    "AUDIO_TTS_SPLIT_ON",
    "audio.tts.split_on",
    os.getenv("AUDIO_TTS_SPLIT_ON", "punctuation"),
)

AUDIO_TTS_AZURE_SPEECH_REGION = PersistentConfig(
    "AUDIO_TTS_AZURE_SPEECH_REGION",
    "audio.tts.azure.speech_region",
    os.getenv("AUDIO_TTS_AZURE_SPEECH_REGION", ""),
)

AUDIO_TTS_AZURE_SPEECH_BASE_URL = PersistentConfig(
    "AUDIO_TTS_AZURE_SPEECH_BASE_URL",
    "audio.tts.azure.speech_base_url",
    os.getenv("AUDIO_TTS_AZURE_SPEECH_BASE_URL", ""),
)

AUDIO_TTS_AZURE_SPEECH_OUTPUT_FORMAT = PersistentConfig(
    "AUDIO_TTS_AZURE_SPEECH_OUTPUT_FORMAT",
    "audio.tts.azure.speech_output_format",
    os.getenv(
        "AUDIO_TTS_AZURE_SPEECH_OUTPUT_FORMAT", "audio-24khz-160kbitrate-mono-mp3"
    ),
)


####################################
# LDAP
####################################

ENABLE_LDAP = PersistentConfig(
    "ENABLE_LDAP",
    "ldap.enable",
    os.environ.get("ENABLE_LDAP", "false").lower() == "true",
)

LDAP_SERVER_LABEL = PersistentConfig(
    "LDAP_SERVER_LABEL",
    "ldap.server.label",
    os.environ.get("LDAP_SERVER_LABEL", "LDAP Server"),
)

LDAP_SERVER_HOST = PersistentConfig(
    "LDAP_SERVER_HOST",
    "ldap.server.host",
    os.environ.get("LDAP_SERVER_HOST", "localhost"),
)

LDAP_SERVER_PORT = PersistentConfig(
    "LDAP_SERVER_PORT",
    "ldap.server.port",
    int(os.environ.get("LDAP_SERVER_PORT", "389")),
)

LDAP_ATTRIBUTE_FOR_MAIL = PersistentConfig(
    "LDAP_ATTRIBUTE_FOR_MAIL",
    "ldap.server.attribute_for_mail",
    os.environ.get("LDAP_ATTRIBUTE_FOR_MAIL", "mail"),
)

LDAP_ATTRIBUTE_FOR_USERNAME = PersistentConfig(
    "LDAP_ATTRIBUTE_FOR_USERNAME",
    "ldap.server.attribute_for_username",
    os.environ.get("LDAP_ATTRIBUTE_FOR_USERNAME", "uid"),
)

LDAP_APP_DN = PersistentConfig(
    "LDAP_APP_DN", "ldap.server.app_dn", os.environ.get("LDAP_APP_DN", "")
)

LDAP_APP_PASSWORD = PersistentConfig(
    "LDAP_APP_PASSWORD",
    "ldap.server.app_password",
    os.environ.get("LDAP_APP_PASSWORD", ""),
)

LDAP_SEARCH_BASE = PersistentConfig(
    "LDAP_SEARCH_BASE", "ldap.server.users_dn", os.environ.get("LDAP_SEARCH_BASE", "")
)

LDAP_SEARCH_FILTERS = PersistentConfig(
    "LDAP_SEARCH_FILTER",
    "ldap.server.search_filter",
    os.environ.get("LDAP_SEARCH_FILTER", os.environ.get("LDAP_SEARCH_FILTERS", "")),
)

LDAP_USE_TLS = PersistentConfig(
    "LDAP_USE_TLS",
    "ldap.server.use_tls",
    os.environ.get("LDAP_USE_TLS", "True").lower() == "true",
)

LDAP_CA_CERT_FILE = PersistentConfig(
    "LDAP_CA_CERT_FILE",
    "ldap.server.ca_cert_file",
    os.environ.get("LDAP_CA_CERT_FILE", ""),
)

LDAP_VALIDATE_CERT = PersistentConfig(
    "LDAP_VALIDATE_CERT",
    "ldap.server.validate_cert",
    os.environ.get("LDAP_VALIDATE_CERT", "True").lower() == "true",
)

LDAP_CIPHERS = PersistentConfig(
    "LDAP_CIPHERS", "ldap.server.ciphers", os.environ.get("LDAP_CIPHERS", "ALL")
)

# For LDAP Group Management
ENABLE_LDAP_GROUP_MANAGEMENT = PersistentConfig(
    "ENABLE_LDAP_GROUP_MANAGEMENT",
    "ldap.group.enable_management",
    os.environ.get("ENABLE_LDAP_GROUP_MANAGEMENT", "False").lower() == "true",
)

ENABLE_LDAP_GROUP_CREATION = PersistentConfig(
    "ENABLE_LDAP_GROUP_CREATION",
    "ldap.group.enable_creation",
    os.environ.get("ENABLE_LDAP_GROUP_CREATION", "False").lower() == "true",
)

LDAP_ATTRIBUTE_FOR_GROUPS = PersistentConfig(
    "LDAP_ATTRIBUTE_FOR_GROUPS",
    "ldap.server.attribute_for_groups",
    os.environ.get("LDAP_ATTRIBUTE_FOR_GROUPS", "memberOf"),
)<|MERGE_RESOLUTION|>--- conflicted
+++ resolved
@@ -3031,7 +3031,6 @@
 <context>
 {{CONTEXT}}
 </context>
-<<<<<<< HEAD
 
 ### User Query:
 <user_query>
@@ -3040,9 +3039,6 @@
 
 ### Your Response:
 Provide your response here, following all guidelines above."""
-=======
-"""
->>>>>>> 140605e6
 
 RAG_TEMPLATE = PersistentConfig(
     "RAG_TEMPLATE",
