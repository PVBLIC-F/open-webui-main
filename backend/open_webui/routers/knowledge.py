from typing import List, Optional
from pydantic import BaseModel
from fastapi import APIRouter, Depends, HTTPException, status, Request, Query
from fastapi.concurrency import run_in_threadpool
import logging

from open_webui.models.knowledge import (
    Knowledges,
    KnowledgeForm,
    KnowledgeResponse,
    KnowledgeUserResponse,
)
from open_webui.models.files import Files, FileModel, FileMetadataResponse
from open_webui.retrieval.vector.factory import VECTOR_DB_CLIENT
from open_webui.routers.retrieval import (
    process_file,
    ProcessFileForm,
    process_files_batch,
    BatchProcessFilesForm,
    get_namespace_for_collection,
)
from open_webui.storage.provider import Storage

from open_webui.constants import ERROR_MESSAGES
from open_webui.utils.auth import get_verified_user
from open_webui.utils.access_control import has_access, has_permission


from open_webui.env import SRC_LOG_LEVELS
from open_webui.config import BYPASS_ADMIN_ACCESS_CONTROL
from open_webui.models.models import Models, ModelForm


log = logging.getLogger(__name__)
log.setLevel(SRC_LOG_LEVELS["MODELS"])

router = APIRouter()

############################
# getKnowledgeBases
############################


@router.get("/", response_model=list[KnowledgeUserResponse])
async def get_knowledge(user=Depends(get_verified_user)):
    # Return knowledge bases with read access
    knowledge_bases = []
    if user.role == "admin" and BYPASS_ADMIN_ACCESS_CONTROL:
        knowledge_bases = Knowledges.get_knowledge_bases()
    else:
        knowledge_bases = Knowledges.get_knowledge_bases_by_user_id(user.id, "read")

    return [
        KnowledgeUserResponse(
            **knowledge_base.model_dump(),
            files=Knowledges.get_file_metadatas_by_id(knowledge_base.id),
        )
        for knowledge_base in knowledge_bases
    ]


@router.get("/list", response_model=list[KnowledgeUserResponse])
async def get_knowledge_list(user=Depends(get_verified_user)):
    # Return knowledge bases with write access
    knowledge_bases = []
    if user.role == "admin" and BYPASS_ADMIN_ACCESS_CONTROL:
        knowledge_bases = Knowledges.get_knowledge_bases()
    else:
        knowledge_bases = Knowledges.get_knowledge_bases_by_user_id(user.id, "write")

    return [
        KnowledgeUserResponse(
            **knowledge_base.model_dump(),
            files=Knowledges.get_file_metadatas_by_id(knowledge_base.id),
        )
        for knowledge_base in knowledge_bases
    ]


############################
# CreateNewKnowledge
############################


@router.post("/create", response_model=Optional[KnowledgeResponse])
async def create_new_knowledge(
    request: Request, form_data: KnowledgeForm, user=Depends(get_verified_user)
):
    if user.role != "admin" and not has_permission(
        user.id, "workspace.knowledge", request.app.state.config.USER_PERMISSIONS
    ):
        raise HTTPException(
            status_code=status.HTTP_401_UNAUTHORIZED,
            detail=ERROR_MESSAGES.UNAUTHORIZED,
        )

    # Check if user can share publicly
    if (
        user.role != "admin"
        and form_data.access_control == None
        and not has_permission(
            user.id,
            "sharing.public_knowledge",
            request.app.state.config.USER_PERMISSIONS,
        )
    ):
        form_data.access_control = {}

    knowledge = Knowledges.insert_new_knowledge(user.id, form_data)

    if knowledge:
        return knowledge
    else:
        raise HTTPException(
            status_code=status.HTTP_400_BAD_REQUEST,
            detail=ERROR_MESSAGES.FILE_EXISTS,
        )


############################
# ReindexKnowledgeFiles
############################


@router.post("/reindex", response_model=bool)
async def reindex_knowledge_files(request: Request, user=Depends(get_verified_user)):
    if user.role != "admin":
        raise HTTPException(
            status_code=status.HTTP_401_UNAUTHORIZED,
            detail=ERROR_MESSAGES.UNAUTHORIZED,
        )

    knowledge_bases = Knowledges.get_knowledge_bases()

    log.info(f"Starting reindexing for {len(knowledge_bases)} knowledge bases")

    for knowledge_base in knowledge_bases:
        try:
            files = Knowledges.get_files_by_id(knowledge_base.id)
            try:
                # Delete main collection namespace
                namespace = get_namespace_for_collection(knowledge_base.id)
                if VECTOR_DB_CLIENT.has_collection(
                    collection_name=knowledge_base.id, namespace=namespace
                ):
                    VECTOR_DB_CLIENT.delete_collection(
                        collection_name=knowledge_base.id,
                        namespace=namespace,
                    )
                
                # Delete individual file namespaces during reindex
                if file_ids:
                    log.info(f"Reindexing: Deleting {len(file_ids)} file namespaces for knowledge base {knowledge_base.id}")
                    for file_id in file_ids:
                        try:
                            file_collection = f"file-{file_id}"
                            file_namespace = get_namespace_for_collection(file_collection, parent_collection_name=knowledge_base.id)
                            
                            if VECTOR_DB_CLIENT.has_collection(collection_name=file_collection, namespace=file_namespace):
                                VECTOR_DB_CLIENT.delete_collection(collection_name=file_collection, namespace=file_namespace)
                                log.debug(f"Deleted file namespace: {file_namespace}")
                        except Exception as file_error:
                            log.error(f"Error deleting file namespace for {file_id}: {file_error}")
                            
            except Exception as e:
                log.error(f"Error deleting collection {knowledge_base.id}: {str(e)}")
                continue  # Skip, don't raise

            failed_files = []
            for file in files:
                try:
                    await run_in_threadpool(
                        process_file,
                        request,
                        ProcessFileForm(
                            file_id=file.id, collection_name=knowledge_base.id
                        ),
                        user=user,
                    )
                except Exception as e:
                    log.error(
                        f"Error processing file {file.filename} (ID: {file.id}): {str(e)}"
                    )
                    failed_files.append({"file_id": file.id, "error": str(e)})
                    continue

        except Exception as e:
            log.error(f"Error processing knowledge base {knowledge_base.id}: {str(e)}")
            # Don't raise, just continue
            continue

        if failed_files:
            log.warning(
                f"Failed to process {len(failed_files)} files in knowledge base {knowledge_base.id}"
            )
            for failed in failed_files:
                log.warning(f"File ID: {failed['file_id']}, Error: {failed['error']}")

    log.info(f"Reindexing completed.")
    return True


############################
# GetKnowledgeById
############################


class KnowledgeFilesResponse(KnowledgeResponse):
    files: list[FileMetadataResponse]


@router.get("/{id}", response_model=Optional[KnowledgeFilesResponse])
async def get_knowledge_by_id(id: str, user=Depends(get_verified_user)):
    knowledge = Knowledges.get_knowledge_by_id(id=id)

    if knowledge:
        if (
            user.role == "admin"
            or knowledge.user_id == user.id
            or has_access(user.id, "read", knowledge.access_control)
        ):

            return KnowledgeFilesResponse(
                **knowledge.model_dump(),
                files=Knowledges.get_file_metadatas_by_id(knowledge.id),
            )
    else:
        raise HTTPException(
            status_code=status.HTTP_401_UNAUTHORIZED,
            detail=ERROR_MESSAGES.NOT_FOUND,
        )


############################
# UpdateKnowledgeById
############################


@router.post("/{id}/update", response_model=Optional[KnowledgeFilesResponse])
async def update_knowledge_by_id(
    request: Request,
    id: str,
    form_data: KnowledgeForm,
    user=Depends(get_verified_user),
):
    knowledge = Knowledges.get_knowledge_by_id(id=id)
    if not knowledge:
        raise HTTPException(
            status_code=status.HTTP_400_BAD_REQUEST,
            detail=ERROR_MESSAGES.NOT_FOUND,
        )
    # Is the user the original creator, in a group with write access, or an admin
    if (
        knowledge.user_id != user.id
        and not has_access(user.id, "write", knowledge.access_control)
        and user.role != "admin"
    ):
        raise HTTPException(
            status_code=status.HTTP_400_BAD_REQUEST,
            detail=ERROR_MESSAGES.ACCESS_PROHIBITED,
        )

    # Check if user can share publicly
    if (
        user.role != "admin"
        and form_data.access_control == None
        and not has_permission(
            user.id,
            "sharing.public_knowledge",
            request.app.state.config.USER_PERMISSIONS,
        )
    ):
        form_data.access_control = {}

    knowledge = Knowledges.update_knowledge_by_id(id=id, form_data=form_data)
    if knowledge:
        return KnowledgeFilesResponse(
            **knowledge.model_dump(),
            files=Knowledges.get_file_metadatas_by_id(knowledge.id),
        )
    else:
        raise HTTPException(
            status_code=status.HTTP_400_BAD_REQUEST,
            detail=ERROR_MESSAGES.ID_TAKEN,
        )


############################
# AddFileToKnowledge
############################


class KnowledgeFileIdForm(BaseModel):
    file_id: str


@router.post("/{id}/file/add", response_model=Optional[KnowledgeFilesResponse])
def add_file_to_knowledge_by_id(
    request: Request,
    id: str,
    form_data: KnowledgeFileIdForm,
    user=Depends(get_verified_user),
):
    knowledge = Knowledges.get_knowledge_by_id(id=id)
    if not knowledge:
        raise HTTPException(
            status_code=status.HTTP_400_BAD_REQUEST,
            detail=ERROR_MESSAGES.NOT_FOUND,
        )

    if (
        knowledge.user_id != user.id
        and not has_access(user.id, "write", knowledge.access_control)
        and user.role != "admin"
    ):
        raise HTTPException(
            status_code=status.HTTP_400_BAD_REQUEST,
            detail=ERROR_MESSAGES.ACCESS_PROHIBITED,
        )

    file = Files.get_file_by_id(form_data.file_id)
    if not file:
        raise HTTPException(
            status_code=status.HTTP_400_BAD_REQUEST,
            detail=ERROR_MESSAGES.NOT_FOUND,
        )
    if not file.data:
        raise HTTPException(
            status_code=status.HTTP_400_BAD_REQUEST,
            detail=ERROR_MESSAGES.FILE_NOT_PROCESSED,
        )

    # Add file to knowledge base
    Knowledges.add_file_to_knowledge_by_id(
        knowledge_id=id, file_id=form_data.file_id, user_id=user.id
    )

    # Add content to the vector database
    try:
        process_file(
            request,
            ProcessFileForm(file_id=form_data.file_id, collection_name=id),
            user=user,
        )
    except Exception as e:
        log.debug(e)
        raise HTTPException(
            status_code=status.HTTP_400_BAD_REQUEST,
            detail=str(e),
        )

    if knowledge:
        return KnowledgeFilesResponse(
            **knowledge.model_dump(),
            files=Knowledges.get_file_metadatas_by_id(knowledge.id),
        )
    else:
        raise HTTPException(
            status_code=status.HTTP_400_BAD_REQUEST,
            detail=ERROR_MESSAGES.NOT_FOUND,
        )


@router.post("/{id}/file/update", response_model=Optional[KnowledgeFilesResponse])
def update_file_from_knowledge_by_id(
    request: Request,
    id: str,
    form_data: KnowledgeFileIdForm,
    user=Depends(get_verified_user),
):
    knowledge = Knowledges.get_knowledge_by_id(id=id)
    if not knowledge:
        raise HTTPException(
            status_code=status.HTTP_400_BAD_REQUEST,
            detail=ERROR_MESSAGES.NOT_FOUND,
        )

    if (
        knowledge.user_id != user.id
        and not has_access(user.id, "write", knowledge.access_control)
        and user.role != "admin"
    ):

        raise HTTPException(
            status_code=status.HTTP_400_BAD_REQUEST,
            detail=ERROR_MESSAGES.ACCESS_PROHIBITED,
        )

    file = Files.get_file_by_id(form_data.file_id)
    if not file:
        raise HTTPException(
            status_code=status.HTTP_400_BAD_REQUEST,
            detail=ERROR_MESSAGES.NOT_FOUND,
        )

    # Remove content from the vector database
    namespace = get_namespace_for_collection(knowledge.id)
    VECTOR_DB_CLIENT.delete(
        collection_name=knowledge.id,
        filter={"file_id": form_data.file_id},
        namespace=namespace,
    )

    # Add content to the vector database
    try:
        process_file(
            request,
            ProcessFileForm(file_id=form_data.file_id, collection_name=id),
            user=user,
        )
    except Exception as e:
        raise HTTPException(
            status_code=status.HTTP_400_BAD_REQUEST,
            detail=str(e),
        )

    if knowledge:
        return KnowledgeFilesResponse(
            **knowledge.model_dump(),
            files=Knowledges.get_file_metadatas_by_id(knowledge.id),
        )
    else:
        raise HTTPException(
            status_code=status.HTTP_400_BAD_REQUEST,
            detail=ERROR_MESSAGES.NOT_FOUND,
        )


############################
# RemoveFileFromKnowledge
############################


@router.post("/{id}/file/remove", response_model=Optional[KnowledgeFilesResponse])
def remove_file_from_knowledge_by_id(
    id: str,
    form_data: KnowledgeFileIdForm,
    delete_file: bool = Query(True),
    user=Depends(get_verified_user),
):
    knowledge = Knowledges.get_knowledge_by_id(id=id)
    if not knowledge:
        raise HTTPException(
            status_code=status.HTTP_400_BAD_REQUEST,
            detail=ERROR_MESSAGES.NOT_FOUND,
        )

    if (
        knowledge.user_id != user.id
        and not has_access(user.id, "write", knowledge.access_control)
        and user.role != "admin"
    ):
        raise HTTPException(
            status_code=status.HTTP_400_BAD_REQUEST,
            detail=ERROR_MESSAGES.ACCESS_PROHIBITED,
        )

    file = Files.get_file_by_id(form_data.file_id)
    if not file:
        raise HTTPException(
            status_code=status.HTTP_400_BAD_REQUEST,
            detail=ERROR_MESSAGES.NOT_FOUND,
        )

    Knowledges.remove_file_from_knowledge_by_id(
        knowledge_id=id, file_id=form_data.file_id
    )

    # Remove content from the vector database
    try:
        namespace = get_namespace_for_collection(knowledge.id)
        log.info(
            f"Attempting to delete vectors for file_id: {form_data.file_id} from collection: {knowledge.id}"
        )

        # First, let's check if there are any vectors with this file_id
        result = VECTOR_DB_CLIENT.query(
            collection_name=knowledge.id,
            filter={"file_id": form_data.file_id},
            namespace=namespace,
        )

        if result and result.ids and result.ids[0]:
            log.info(
                f"Found {len(result.ids[0])} vectors to delete for file_id: {form_data.file_id}"
            )
        else:
            log.warning(
                f"No vectors found for file_id: {form_data.file_id} in collection: {knowledge.id}"
            )

        VECTOR_DB_CLIENT.delete(
<<<<<<< HEAD
            collection_name=knowledge.id,
            filter={"file_id": form_data.file_id},
            namespace=namespace,
        )
        log.info(f"Successfully deleted vectors for file_id: {form_data.file_id}")

=======
            collection_name=knowledge.id, filter={"file_id": form_data.file_id}
        )  # Remove by file_id first

        VECTOR_DB_CLIENT.delete(
            collection_name=knowledge.id, filter={"hash": file.hash}
        )  # Remove by hash as well in case of duplicates
>>>>>>> 6f1486ff
    except Exception as e:
        log.error(f"Error deleting vectors for file_id {form_data.file_id}: {e}")
        log.debug("This was most likely caused by bypassing embedding processing")
        pass

    if delete_file:
        try:
            # Remove the file's collection from vector database
            file_collection = f"file-{form_data.file_id}"
            file_namespace = get_namespace_for_collection(file_collection)
            if VECTOR_DB_CLIENT.has_collection(
                collection_name=file_collection, namespace=file_namespace
            ):
                VECTOR_DB_CLIENT.delete_collection(
                    collection_name=file_collection, namespace=file_namespace
                )
        except Exception as e:
            log.debug("This was most likely caused by bypassing embedding processing")
            log.debug(e)
            pass

        # Delete file from database
        Files.delete_file_by_id(form_data.file_id)

    if knowledge:
        return KnowledgeFilesResponse(
            **knowledge.model_dump(),
            files=Knowledges.get_file_metadatas_by_id(knowledge.id),
        )
    else:
        raise HTTPException(
            status_code=status.HTTP_400_BAD_REQUEST,
            detail=ERROR_MESSAGES.NOT_FOUND,
        )


############################
# DeleteKnowledgeById
############################


@router.delete("/{id}/delete", response_model=bool)
async def delete_knowledge_by_id(id: str, user=Depends(get_verified_user)):
    knowledge = Knowledges.get_knowledge_by_id(id=id)
    if not knowledge:
        raise HTTPException(
            status_code=status.HTTP_400_BAD_REQUEST,
            detail=ERROR_MESSAGES.NOT_FOUND,
        )

    if (
        knowledge.user_id != user.id
        and not has_access(user.id, "write", knowledge.access_control)
        and user.role != "admin"
    ):
        raise HTTPException(
            status_code=status.HTTP_400_BAD_REQUEST,
            detail=ERROR_MESSAGES.ACCESS_PROHIBITED,
        )

    log.info(f"Deleting knowledge base: {id} (name: {knowledge.name})")

    # Get all models
    models = Models.get_all_models()
    log.info(f"Found {len(models)} models to check for knowledge base {id}")

    # Update models that reference this knowledge base
    for model in models:
        if model.meta and hasattr(model.meta, "knowledge"):
            knowledge_list = model.meta.knowledge or []
            # Filter out the deleted knowledge base
            updated_knowledge = [k for k in knowledge_list if k.get("id") != id]

            # If the knowledge list changed, update the model
            if len(updated_knowledge) != len(knowledge_list):
                log.info(f"Updating model {model.id} to remove knowledge base {id}")
                model.meta.knowledge = updated_knowledge
                # Create a ModelForm for the update
                model_form = ModelForm(
                    id=model.id,
                    name=model.name,
                    base_model_id=model.base_model_id,
                    meta=model.meta,
                    params=model.params,
                    access_control=model.access_control,
                    is_active=model.is_active,
                )
                Models.update_model_by_id(model.id, model_form)

    # Clean up vector DB
    try:
        # Delete main collection namespace
        namespace = get_namespace_for_collection(id)
        log.info(f"Attempting to delete vector collection: {id}")

        # Check if collection exists before trying to delete
        if VECTOR_DB_CLIENT.has_collection(collection_name=id, namespace=namespace):
            VECTOR_DB_CLIENT.delete_collection(collection_name=id, namespace=namespace)
            log.info(f"Successfully deleted vector collection: {id}")
        else:
            log.warning(f"Vector collection {id} does not exist, skipping deletion")

        # Delete individual file namespaces
        # Each file gets its own namespace (e.g., "fosd-file-abc123") for standalone access
        file_ids = knowledge.data.get("file_ids", []) if knowledge.data else []
        if file_ids:
            log.info(f"Deleting {len(file_ids)} individual file namespaces for knowledge base {id}")
            
            for file_id in file_ids:
                try:
                    file_collection = f"file-{file_id}"
                    # Use parent collection context to get correct namespace
                    file_namespace = get_namespace_for_collection(file_collection, parent_collection_name=id)
                    
                    if VECTOR_DB_CLIENT.has_collection(collection_name=file_collection, namespace=file_namespace):
                        VECTOR_DB_CLIENT.delete_collection(collection_name=file_collection, namespace=file_namespace)
                        log.info(f"Deleted file namespace: {file_namespace}")
                    else:
                        log.debug(f"File namespace {file_namespace} does not exist, skipping")
                        
                except Exception as file_error:
                    log.error(f"Error deleting file namespace for {file_id}: {file_error}")
                    # Continue with other files even if one fails

    except Exception as e:
        log.error(f"Error deleting vector collection {id}: {e}")
        # Don't pass silently - this is important for cleanup
        # But don't fail the entire operation if vector cleanup fails
    result = Knowledges.delete_knowledge_by_id(id=id)
    return result


############################
# ResetKnowledgeById
############################


@router.post("/{id}/reset", response_model=Optional[KnowledgeResponse])
async def reset_knowledge_by_id(id: str, user=Depends(get_verified_user)):
    knowledge = Knowledges.get_knowledge_by_id(id=id)
    if not knowledge:
        raise HTTPException(
            status_code=status.HTTP_400_BAD_REQUEST,
            detail=ERROR_MESSAGES.NOT_FOUND,
        )

    if (
        knowledge.user_id != user.id
        and not has_access(user.id, "write", knowledge.access_control)
        and user.role != "admin"
    ):
        raise HTTPException(
            status_code=status.HTTP_400_BAD_REQUEST,
            detail=ERROR_MESSAGES.ACCESS_PROHIBITED,
        )

    try:
        # Delete main collection namespace
        namespace = get_namespace_for_collection(id)
        log.info(f"Attempting to reset vector collection: {id}")

        # Check if collection exists before trying to delete
        if VECTOR_DB_CLIENT.has_collection(collection_name=id, namespace=namespace):
            VECTOR_DB_CLIENT.delete_collection(collection_name=id, namespace=namespace)
            log.info(f"Successfully reset vector collection: {id}")
        else:
            log.warning(f"Vector collection {id} does not exist, skipping reset")

        # Delete individual file namespaces
        file_ids = knowledge.data.get("file_ids", []) if knowledge.data else []
        if file_ids:
            log.info(f"Resetting {len(file_ids)} individual file namespaces for knowledge base {id}")
            
            for file_id in file_ids:
                try:
                    file_collection = f"file-{file_id}"
                    # Use parent collection context to get correct namespace
                    file_namespace = get_namespace_for_collection(file_collection, parent_collection_name=id)
                    
                    if VECTOR_DB_CLIENT.has_collection(collection_name=file_collection, namespace=file_namespace):
                        VECTOR_DB_CLIENT.delete_collection(collection_name=file_collection, namespace=file_namespace)
                        log.info(f"Deleted file namespace: {file_namespace}")
                    else:
                        log.debug(f"File namespace {file_namespace} does not exist, skipping")
                        
                except Exception as file_error:
                    log.error(f"Error deleting file namespace for {file_id}: {file_error}")
                    # Continue with other files even if one fails

    except Exception as e:
        log.error(f"Error resetting vector collection {id}: {e}")
        # Don't pass silently - this is important for cleanup
        # But don't fail the entire operation if vector cleanup fails

    knowledge = Knowledges.reset_knowledge_by_id(id=id)
    return knowledge


############################
# AddFilesToKnowledge
############################


@router.post("/{id}/files/batch/add", response_model=Optional[KnowledgeFilesResponse])
async def add_files_to_knowledge_batch(
    request: Request,
    id: str,
    form_data: list[KnowledgeFileIdForm],
    user=Depends(get_verified_user),
):
    """
    Add multiple files to a knowledge base
    """
    knowledge = Knowledges.get_knowledge_by_id(id=id)
    if not knowledge:
        raise HTTPException(
            status_code=status.HTTP_400_BAD_REQUEST,
            detail=ERROR_MESSAGES.NOT_FOUND,
        )

    if (
        knowledge.user_id != user.id
        and not has_access(user.id, "write", knowledge.access_control)
        and user.role != "admin"
    ):
        raise HTTPException(
            status_code=status.HTTP_400_BAD_REQUEST,
            detail=ERROR_MESSAGES.ACCESS_PROHIBITED,
        )

    # Get files content
    log.info(f"files/batch/add - {len(form_data)} files")
    files: List[FileModel] = []
    for form in form_data:
        file = Files.get_file_by_id(form.file_id)
        if not file:
            raise HTTPException(
                status_code=status.HTTP_400_BAD_REQUEST,
                detail=f"File {form.file_id} not found",
            )
        files.append(file)

    # Process files
    try:
        result = await process_files_batch(
            request=request,
            form_data=BatchProcessFilesForm(files=files, collection_name=id),
            user=user,
        )
    except Exception as e:
        log.error(
            f"add_files_to_knowledge_batch: Exception occurred: {e}", exc_info=True
        )
        raise HTTPException(status_code=status.HTTP_400_BAD_REQUEST, detail=str(e))

    # Only add files that were successfully processed
    successful_file_ids = [r.file_id for r in result.results if r.status == "completed"]
    for file_id in successful_file_ids:
        Knowledges.add_file_to_knowledge_by_id(
            knowledge_id=id, file_id=file_id, user_id=user.id
        )

    # If there were any errors, include them in the response
    if result.errors:
        error_details = [f"{err.file_id}: {err.error}" for err in result.errors]
        return KnowledgeFilesResponse(
            **knowledge.model_dump(),
            files=Knowledges.get_file_metadatas_by_id(knowledge.id),
            warnings={
                "message": "Some files failed to process",
                "errors": error_details,
            },
        )

    return KnowledgeFilesResponse(
        **knowledge.model_dump(),
        files=Knowledges.get_file_metadatas_by_id(knowledge.id),
    )<|MERGE_RESOLUTION|>--- conflicted
+++ resolved
@@ -489,22 +489,21 @@
                 f"No vectors found for file_id: {form_data.file_id} in collection: {knowledge.id}"
             )
 
+        # Remove by file_id first
         VECTOR_DB_CLIENT.delete(
-<<<<<<< HEAD
             collection_name=knowledge.id,
             filter={"file_id": form_data.file_id},
             namespace=namespace,
         )
+
+        # Remove by hash as well in case of duplicates
+        VECTOR_DB_CLIENT.delete(
+            collection_name=knowledge.id,
+            filter={"hash": file.hash},
+            namespace=namespace,
+        )
         log.info(f"Successfully deleted vectors for file_id: {form_data.file_id}")
 
-=======
-            collection_name=knowledge.id, filter={"file_id": form_data.file_id}
-        )  # Remove by file_id first
-
-        VECTOR_DB_CLIENT.delete(
-            collection_name=knowledge.id, filter={"hash": file.hash}
-        )  # Remove by hash as well in case of duplicates
->>>>>>> 6f1486ff
     except Exception as e:
         log.error(f"Error deleting vectors for file_id {form_data.file_id}: {e}")
         log.debug("This was most likely caused by bypassing embedding processing")
