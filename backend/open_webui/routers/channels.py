--- conflicted
+++ resolved
@@ -1278,22 +1278,8 @@
                         )
 
             message = Messages.get_message_by_id(message.id)
-<<<<<<< HEAD
-            
-            # Emit message event (includes sources in meta)
-=======
-            event_data = {
-                "channel_id": channel.id,
-                "message_id": message.id,
-                "data": {
-                    "type": "message",
-                    "data": {"temp_id": form_data.temp_id, **message.model_dump()},
-                },
-                "user": UserNameResponse(**user.model_dump()).model_dump(),
-                "channel": channel.model_dump(),
-            }
-
->>>>>>> 6f1486ff
+
+            # Emit message event (includes sources in meta and temp_id for tracking)
             await sio.emit(
                 "events:channel",
                 {
@@ -1301,7 +1287,7 @@
                     "message_id": message.id,
                     "data": {
                         "type": "message",
-                        "data": message.model_dump(),
+                        "data": {"temp_id": form_data.temp_id, **message.model_dump()},
                     },
                     "user": UserNameResponse(**user.model_dump()).model_dump(),
                     "channel": channel.model_dump(),
