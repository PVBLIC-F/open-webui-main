import json
import logging
import asyncio
from typing import Optional
from concurrent.futures import ThreadPoolExecutor

from fastapi import APIRouter, Depends, HTTPException, Request, status, BackgroundTasks
from pydantic import BaseModel

<<<<<<< HEAD
from open_webui.socket.main import sio, get_user_ids_from_room
from open_webui.models.users import Users, UserNameResponse, UserModel
=======

from open_webui.socket.main import (
    sio,
    get_user_ids_from_room,
    get_active_status_by_user_id,
)
from open_webui.models.users import (
    UserListResponse,
    UserModelResponse,
    Users,
    UserNameResponse,
)

>>>>>>> 140605e6
from open_webui.models.groups import Groups
from open_webui.models.channels import (
    Channels,
    ChannelModel,
    ChannelForm,
    ChannelResponse,
)
from open_webui.models.messages import (
    Messages,
    MessageModel,
    MessageResponse,
    MessageForm,
)
from open_webui.models.models import Models

from open_webui.config import ENABLE_ADMIN_CHAT_ACCESS, ENABLE_ADMIN_EXPORT
from open_webui.constants import ERROR_MESSAGES
from open_webui.env import SRC_LOG_LEVELS

from open_webui.utils.models import get_all_models
from open_webui.utils.chat import generate_chat_completion
from open_webui.utils.auth import get_admin_user, get_verified_user
from open_webui.utils.access_control import (
    has_access,
    get_users_with_access,
    get_permitted_group_and_user_ids,
)
from open_webui.utils.webhook import post_webhook
from open_webui.utils.channels import (
    extract_mentions,
    replace_mentions,
    build_message_with_rag_context,
)
from open_webui.utils.misc import get_last_user_message
from open_webui.retrieval.utils import get_sources_from_items
from open_webui.routers.pipelines import (
    process_pipeline_inlet_filter,
    process_pipeline_outlet_filter,
)
from open_webui.utils.filter import get_sorted_filter_ids, process_filter_functions
from open_webui.models.functions import Functions
from open_webui.socket.main import get_event_emitter, get_event_call

log = logging.getLogger(__name__)
log.setLevel(SRC_LOG_LEVELS["MODELS"])

router = APIRouter()


async def process_message_knowledge(
    request: Request, message_content: str, knowledge_items: list[dict], user: UserModel
) -> list[dict]:
    """
    Retrieve sources from knowledge bases using simplified single-query approach.
    Optimized for channel real-time messaging (faster than multi-query generation).
    """
    if not knowledge_items or not message_content:
        return []

    try:
        loop = asyncio.get_running_loop()
        with ThreadPoolExecutor() as executor:
            sources = await loop.run_in_executor(
                executor,
                lambda: get_sources_from_items(
                    request=request,
                    items=knowledge_items,
                    queries=[message_content],
                    embedding_function=lambda q, p: request.app.state.EMBEDDING_FUNCTION(
                        q, prefix=p, user=user
                    ),
                    k=request.app.state.config.TOP_K,
                    reranking_function=(
                        lambda s: request.app.state.RERANKING_FUNCTION(s, user=user)
                        if request.app.state.RERANKING_FUNCTION
                        else None
                    ),
                    k_reranker=request.app.state.config.TOP_K_RERANKER,
                    r=request.app.state.config.RELEVANCE_THRESHOLD,
                    hybrid_bm25_weight=request.app.state.config.HYBRID_BM25_WEIGHT,
                    hybrid_search=request.app.state.config.ENABLE_RAG_HYBRID_SEARCH,
                    full_context=request.app.state.config.RAG_FULL_CONTEXT,
                    user=user,
                ),
            )
        return sources or []
    except Exception as e:
        log.exception(f"Error retrieving knowledge sources: {e}")
        return []


############################
# GetChatList
############################


@router.get("/", response_model=list[ChannelModel])
async def get_channels(user=Depends(get_verified_user)):
    return Channels.get_channels_by_user_id(user.id)


@router.get("/list", response_model=list[ChannelModel])
async def get_all_channels(user=Depends(get_verified_user)):
    if user.role == "admin":
        return Channels.get_channels()
    return Channels.get_channels_by_user_id(user.id)


############################
# CreateNewChannel
############################


@router.post("/create", response_model=Optional[ChannelModel])
async def create_new_channel(form_data: ChannelForm, user=Depends(get_admin_user)):
    try:
        channel = Channels.insert_new_channel(None, form_data, user.id)
        return ChannelModel(**channel.model_dump())
    except Exception as e:
        log.exception(e)
        raise HTTPException(
            status_code=status.HTTP_400_BAD_REQUEST, detail=ERROR_MESSAGES.DEFAULT()
        )


############################
# GetChannelById
############################


@router.get("/{id}", response_model=Optional[ChannelResponse])
async def get_channel_by_id(id: str, user=Depends(get_verified_user)):
    channel = Channels.get_channel_by_id(id)
    if not channel:
        raise HTTPException(
            status_code=status.HTTP_404_NOT_FOUND, detail=ERROR_MESSAGES.NOT_FOUND
        )

    if user.role != "admin" and not has_access(
        user.id, type="read", access_control=channel.access_control
    ):
        raise HTTPException(
            status_code=status.HTTP_403_FORBIDDEN, detail=ERROR_MESSAGES.DEFAULT()
        )

    write_access = has_access(
        user.id, type="write", access_control=channel.access_control, strict=False
    )

    user_count = len(get_users_with_access("read", channel.access_control))

    return ChannelResponse(
        **{
            **channel.model_dump(),
            "write_access": write_access or user.role == "admin",
            "user_count": user_count,
        }
    )


PAGE_ITEM_COUNT = 30


@router.get("/{id}/users", response_model=UserListResponse)
async def get_channel_users_by_id(
    id: str,
    query: Optional[str] = None,
    order_by: Optional[str] = None,
    direction: Optional[str] = None,
    page: Optional[int] = 1,
    user=Depends(get_verified_user),
):

    channel = Channels.get_channel_by_id(id)
    if not channel:
        raise HTTPException(
            status_code=status.HTTP_404_NOT_FOUND, detail=ERROR_MESSAGES.NOT_FOUND
        )

    limit = PAGE_ITEM_COUNT

    page = max(1, page)
    skip = (page - 1) * limit

    filter = {
        "roles": ["!pending"],
    }

    if query:
        filter["query"] = query
    if order_by:
        filter["order_by"] = order_by
    if direction:
        filter["direction"] = direction

    permitted_ids = get_permitted_group_and_user_ids("read", channel.access_control)
    if permitted_ids:
        filter["user_ids"] = permitted_ids.get("user_ids")
        filter["group_ids"] = permitted_ids.get("group_ids")

    result = Users.get_users(filter=filter, skip=skip, limit=limit)

    users = result["users"]
    total = result["total"]

    return {
        "users": [
            UserModelResponse(
                **user.model_dump(), is_active=get_active_status_by_user_id(user.id)
            )
            for user in users
        ],
        "total": total,
    }


############################
# UpdateChannelById
############################


@router.post("/{id}/update", response_model=Optional[ChannelModel])
async def update_channel_by_id(
    id: str, form_data: ChannelForm, user=Depends(get_admin_user)
):
    channel = Channels.get_channel_by_id(id)
    if not channel:
        raise HTTPException(
            status_code=status.HTTP_404_NOT_FOUND, detail=ERROR_MESSAGES.NOT_FOUND
        )

    try:
        channel = Channels.update_channel_by_id(id, form_data)
        return ChannelModel(**channel.model_dump())
    except Exception as e:
        log.exception(e)
        raise HTTPException(
            status_code=status.HTTP_400_BAD_REQUEST, detail=ERROR_MESSAGES.DEFAULT()
        )


############################
# DeleteChannelById
############################


@router.delete("/{id}/delete", response_model=bool)
async def delete_channel_by_id(id: str, user=Depends(get_admin_user)):
    channel = Channels.get_channel_by_id(id)
    if not channel:
        raise HTTPException(
            status_code=status.HTTP_404_NOT_FOUND, detail=ERROR_MESSAGES.NOT_FOUND
        )

    try:
        Channels.delete_channel_by_id(id)
        return True
    except Exception as e:
        log.exception(e)
        raise HTTPException(
            status_code=status.HTTP_400_BAD_REQUEST, detail=ERROR_MESSAGES.DEFAULT()
        )


############################
# GetChannelMessages
############################


class MessageUserResponse(MessageResponse):
    pass


@router.get("/{id}/messages", response_model=list[MessageUserResponse])
async def get_channel_messages(
    id: str, skip: int = 0, limit: int = 50, user=Depends(get_verified_user)
):
    channel = Channels.get_channel_by_id(id)
    if not channel:
        raise HTTPException(
            status_code=status.HTTP_404_NOT_FOUND, detail=ERROR_MESSAGES.NOT_FOUND
        )

    if user.role != "admin" and not has_access(
        user.id, type="read", access_control=channel.access_control
    ):
        raise HTTPException(
            status_code=status.HTTP_403_FORBIDDEN, detail=ERROR_MESSAGES.DEFAULT()
        )

    message_list = Messages.get_messages_by_channel_id(id, skip, limit)
    users = {}

    messages = []
    for message in message_list:
        if message.user_id not in users:
            user = Users.get_user_by_id(message.user_id)
            users[message.user_id] = user

        thread_replies = Messages.get_thread_replies_by_message_id(message.id)
        latest_thread_reply_at = (
            thread_replies[0].created_at if thread_replies else None
        )

        messages.append(
            MessageUserResponse(
                **{
                    **message.model_dump(),
                    "reply_count": len(thread_replies),
                    "latest_reply_at": latest_thread_reply_at,
                    "reactions": Messages.get_reactions_by_message_id(message.id),
                    "user": UserNameResponse(**users[message.user_id].model_dump()),
                }
            )
        )

    return messages


############################
# PostNewMessage
############################


async def send_notification(name, webui_url, channel, message, active_user_ids):
    users = get_users_with_access("read", channel.access_control)

    for user in users:
        if user.id not in active_user_ids:
            if user.settings:
                webhook_url = user.settings.ui.get("notifications", {}).get(
                    "webhook_url", None
                )
                if webhook_url:
                    await post_webhook(
                        name,
                        webhook_url,
                        f"#{channel.name} - {webui_url}/channels/{channel.id}\n\n{message.content}",
                        {
                            "action": "channel",
                            "message": message.content,
                            "title": channel.name,
                            "url": f"{webui_url}/channels/{channel.id}",
                        },
                    )

    return True


async def model_response_handler(request, channel, message, user):
    # Ensure models are loaded in app state (same as chat interface)
    # Force refresh to ensure filters are loaded (they come from OpenAI API)
    await get_all_models(request, refresh=True, user=user)
    
    # Use app.state.MODELS directly (includes all models including filters)
    # This matches how the chat interface loads models
    MODELS = request.app.state.MODELS
    
    log.info(f"Channel: Model response handler called for channel {channel.id}, message {message.id}")

    mentions = extract_mentions(message.content)
    message_content = replace_mentions(message.content)

    model_mentions = {}

    # check if the message is a reply to a message sent by a model
    if (
        message.reply_to_message
        and message.reply_to_message.meta
        and message.reply_to_message.meta.get("model_id", None)
    ):
        model_id = message.reply_to_message.meta.get("model_id", None)
        model_mentions[model_id] = {"id": model_id, "id_type": "M"}

    # check if any of the mentions are models
    for mention in mentions:
        if mention["id_type"] == "M" and mention["id"] not in model_mentions:
            model_mentions[mention["id"]] = mention

    if not model_mentions:
        return False

    for mention in model_mentions.values():
        model_id = mention["id"]
        model = MODELS.get(model_id, None)

        if model:
            # CRITICAL: Merge pipeline config from database if model doesn't have it
            # Pipeline config is stored in model_info.params.pipeline but params are
            # removed from model["info"] during get_all_models() to avoid exposing sensitive info
            # So we need to merge it from database at runtime
            # NOTE: model is a reference to MODELS[model_id], so modifying it updates MODELS automatically
            if "pipeline" not in model:
                log.debug(f"Channel: Model {model_id} has no pipeline field, checking database...")
                model_info = Models.get_model_by_id(model_id)
                if model_info and model_info.params:
                    params = model_info.params.model_dump() if hasattr(model_info.params, 'model_dump') else model_info.params
                    if isinstance(params, dict) and "pipeline" in params:
                        model["pipeline"] = params["pipeline"]
                        # model is already a reference to MODELS[model_id], so MODELS is automatically updated
                        log.debug(f"Channel: Merged pipeline config from database for model {model_id}")
            
            # Re-fetch model from MODELS to ensure we have latest (in case it was updated)
            model = MODELS.get(model_id, None)
            
            try:
                # reverse to get in chronological order
                thread_messages = Messages.get_messages_by_parent_id(
                    channel.id,
                    message.parent_id if message.parent_id else message.id,
                )[::-1]

                response_message, channel = await new_message_handler(
                    request,
                    channel.id,
                    MessageForm(
                        **{
                            "parent_id": (
                                message.parent_id if message.parent_id else message.id
                            ),
                            "content": f"",
                            "data": {},
                            "meta": {
                                "model_id": model_id,
                                "model_name": model.get("name", model_id),
                            },
                        }
                    ),
                    user,
                )

                thread_history = []
                images = []
                message_users = {}

                for thread_message in thread_messages:
                    message_user = None
                    if thread_message.user_id not in message_users:
                        message_user = Users.get_user_by_id(thread_message.user_id)
                        message_users[thread_message.user_id] = message_user
                    else:
                        message_user = message_users[thread_message.user_id]

                    if thread_message.meta and thread_message.meta.get(
                        "model_id", None
                    ):
                        # If the message was sent by a model, use the model name
                        message_model_id = thread_message.meta.get("model_id", None)
                        message_model = MODELS.get(message_model_id, None)
                        username = (
                            message_model.get("name", message_model_id)
                            if message_model
                            else message_model_id
                        )
                    else:
                        username = message_user.name if message_user else "Unknown"

                    thread_history.append(
                        f"{username}: {replace_mentions(thread_message.content)}"
                    )

                    thread_message_files = thread_message.data.get("files", [])
                    for file in thread_message_files:
                        if file.get("type", "") == "image":
                            images.append(file.get("url", ""))

                thread_history_string = "\n\n".join(thread_history)
                system_message = {
                    "role": "system",
                    "content": f"You are {model.get('name', model_id)}, participating in a threaded conversation. Be concise and conversational."
                    + (
                        f"Here's the thread history:\n\n\n{thread_history_string}\n\n\nContinue the conversation naturally as {model.get('name', model_id)}, addressing the most recent message while being aware of the full context."
                        if thread_history
                        else ""
                    ),
                }

                # Check if message has knowledge sources and inject RAG context
                content = message_content
                if message.meta and message.meta.get("sources"):
                    # Inject knowledge context using RAG template
                    rag_template_str = request.app.state.config.RAG_TEMPLATE
                    content = build_message_with_rag_context(
                        message_content, message.meta["sources"], rag_template_str
                    )
                    log.debug(f"Injected RAG context from {len(message.meta['sources'])} sources")

                content = f"{user.name if user else 'User'}: {content}"
                
                if images:
                    content = [
                        {
                            "type": "text",
                            "text": content,
                        },
                        *[
                            {
                                "type": "image_url",
                                "image_url": {
                                    "url": image,
                                },
                            }
                            for image in images
                        ],
                    ]

                form_data = {
                    "model": model_id,
                    "messages": [
                        system_message,
                        {"role": "user", "content": content},
                    ],
                    "stream": False,
                }

                # Process through inlet filters (pre-processing)
                log.info(f"Channel: Processing inlet filters for model {model_id}")
                
                # STEP 1: Pipeline filters (external filter services)
                from open_webui.routers.pipelines import get_sorted_filters
                sorted_filters = get_sorted_filters(model_id, MODELS)
                
                # Check if the model itself has a pipeline field
                model_has_pipeline = "pipeline" in model
                if model_has_pipeline:
                    # Note: process_pipeline_inlet_filter will add model to sorted_filters if it has pipeline
                    sorted_filters_with_model = sorted_filters + [model]
                else:
                    sorted_filters_with_model = sorted_filters
                
                if sorted_filters_with_model:
                    log.info(f"Channel: Found {len(sorted_filters_with_model)} pipeline inlet filter(s) for model {model_id}: {[f.get('id') for f in sorted_filters_with_model]}")
                else:
                    log.debug(f"Channel: No pipeline inlet filters configured for model {model_id}")
                
                try:
                    original_model = form_data["model"]
                    original_messages = form_data.get("messages")
                    form_data = await process_pipeline_inlet_filter(
                        request, form_data, user, MODELS
                    )
                    if form_data["model"] != original_model or form_data.get("messages") != original_messages:
                        log.info(f"Channel: ✓ Pipeline inlet filters modified request for model {model_id}")
                except Exception as e:
                    log.error(f"Channel: Pipeline inlet filter processing failed: {e}")
                    # Continue with unprocessed request
                
                # STEP 2: Function filters (database-stored filter functions like chat summarization/re-rank)
                # Create metadata for function filters (similar to chat but for channels)
                # NOTE: Filters expect 'chat_id' in metadata, so we pass channel.id as chat_id
                metadata = {
                    "user_id": user.id,
                    "chat_id": channel.id,  # Filters expect chat_id, so use channel.id
                    "channel_id": channel.id,  # Also keep channel_id for channel-specific logic
                    "message_id": response_message.id,
                    "filter_ids": [],  # Can be populated from message metadata if needed
                }
                
                # Create extra_params for function filters
                event_emitter = get_event_emitter(metadata, update_db=False)  # Don't update DB for channels
                event_call = get_event_call(metadata)
                
                extra_params = {
                    "__event_emitter__": event_emitter,
                    "__event_call__": event_call,
                    "__user__": user.model_dump() if isinstance(user, UserModel) else {},
                    "__metadata__": metadata,
                    "__request__": request,
                    "__model__": model,
                }
                
                log.info(f"Channel: Processing function inlet filters for model {model_id}")
                try:
                    # Get function filter IDs configured for this model
                    filter_ids = get_sorted_filter_ids(
                        request, model, metadata.get("filter_ids", [])
                    )
                    if filter_ids:
                        log.info(f"Channel: Found {len(filter_ids)} function inlet filter(s) for model {model_id}: {filter_ids}")
                        filter_functions = [
                            Functions.get_function_by_id(filter_id)
                            for filter_id in filter_ids
                        ]
                        
                        form_data, flags = await process_filter_functions(
                            request=request,
                            filter_functions=filter_functions,
                            filter_type="inlet",
                            form_data=form_data,
                            extra_params=extra_params,
                        )
                        log.info(f"Channel: Function inlet filters processed for model {model_id}, skip_files={flags.get('skip_files') if flags else None}")
                    else:
                        log.debug(f"Channel: No function inlet filters configured for model {model_id}")
                except Exception as e:
                    log.error(f"Channel: Function inlet filter processing failed: {e}")
                    # Continue with unprocessed request

                res = await generate_chat_completion(
                    request,
                    form_data=form_data,
                    user=user,
                )

                if res:
                    # Process through outlet filters (summary, re-rank, etc.)
                    # STEP 1: Pipeline outlet filters
                    log.debug(f"Channel: Processing pipeline outlet filters for model {model_id}")
                    try:
                        original_content = res.get("choices", [{}])[0].get("message", {}).get("content") if res.get("choices") else None
                        res = await process_pipeline_outlet_filter(
                            request, res, user, MODELS
                        )
                        new_content = res.get("choices", [{}])[0].get("message", {}).get("content") if res.get("choices") else None
                        if original_content and new_content and original_content != new_content:
                            log.info(f"Channel: ✓ Pipeline outlet filters modified response for model {model_id}")
                    except Exception as e:
                        log.error(f"Channel: Pipeline outlet filter processing failed: {e}")
                        # Continue with unprocessed response
                    
                    # STEP 2: Function outlet filters (chat summarization, re-rank, etc.)
                    log.info(f"Channel: Processing function outlet filters for model {model_id}")
                    try:
                        # Convert response to format expected by function filters
                        # Function filters expect form_data format similar to chat_completed
                        filter_form_data = {
                            "id": response_message.id,
                            "model": model_id,
                            "choices": res.get("choices", []),
                            "chat_id": channel.id,  # Filters expect chat_id, use channel.id for channels
                            "message_id": response_message.id,
                            "session_id": None,
                            "user_id": user.id,
                            "filter_ids": metadata.get("filter_ids", []),
                        }
                        
                        filter_ids = get_sorted_filter_ids(
                            request, model, metadata.get("filter_ids", [])
                        )
                        
                        if filter_ids:
                            log.info(f"Channel: Found {len(filter_ids)} function outlet filter(s) for model {model_id}: {filter_ids}")
                            filter_functions = [
                                Functions.get_function_by_id(filter_id)
                                for filter_id in filter_ids
                            ]
                            
                            original_content = filter_form_data.get("choices", [{}])[0].get("message", {}).get("content") if filter_form_data.get("choices") else None
                            
                            result, _ = await process_filter_functions(
                                request=request,
                                filter_functions=filter_functions,
                                filter_type="outlet",
                                form_data=filter_form_data,
                                extra_params=extra_params,
                            )
                            
                            # Update res with filtered result
                            if result and result.get("choices"):
                                res["choices"] = result["choices"]
                                new_content = result["choices"][0].get("message", {}).get("content") if result["choices"] else None
                                if original_content != new_content:
                                    log.info(f"Channel: ✓ Function outlet filters modified response for model {model_id}")
                                else:
                                    log.info(f"Channel: Function outlet filters processed but no content change for model {model_id}")
                            else:
                                log.warning(f"Channel: Function outlet filters returned no choices for model {model_id}")
                        else:
                            log.debug(f"Channel: No function outlet filters configured for model {model_id}")
                    except Exception as e:
                        log.error(f"Channel: Function outlet filter processing failed: {e}")
                        log.exception(e)
                        # Continue with unprocessed response

                    if res.get("choices", []) and len(res["choices"]) > 0:
                        await update_message_by_id(
                            channel.id,
                            response_message.id,
                            MessageForm(
                                **{
                                    "content": res["choices"][0]["message"]["content"],
                                    "meta": {
                                        "done": True,
                                    },
                                }
                            ),
                            user,
                        )
                    elif res.get("error", None):
                        await update_message_by_id(
                            channel.id,
                            response_message.id,
                            MessageForm(
                                **{
                                    "content": f"Error: {res['error']}",
                                    "meta": {
                                        "done": True,
                                    },
                                }
                            ),
                            user,
                        )
            except Exception as e:
                log.info(e)
                pass

    return True


async def new_message_handler(
    request: Request, id: str, form_data: MessageForm, user=Depends(get_verified_user)
):
    channel = Channels.get_channel_by_id(id)
    if not channel:
        raise HTTPException(
            status_code=status.HTTP_404_NOT_FOUND, detail=ERROR_MESSAGES.NOT_FOUND
        )

    if user.role != "admin" and not has_access(
        user.id, type="write", access_control=channel.access_control, strict=False
    ):
        raise HTTPException(
            status_code=status.HTTP_403_FORBIDDEN, detail=ERROR_MESSAGES.DEFAULT()
        )

    try:
        # Extract knowledge bases from message data
        knowledge_items = []
        if form_data.data and form_data.data.get("files"):
            knowledge_items = [
                f
                for f in form_data.data["files"]
                if f.get("type") == "collection" or f.get("knowledge")
            ]

        # Process knowledge for RAG retrieval
        if knowledge_items:
            sources = await process_message_knowledge(
                request, form_data.content, knowledge_items, user
            )
            
            if sources:
                form_data.meta = form_data.meta or {}
                form_data.meta["sources"] = sources
                log.debug(f"Retrieved {len(sources)} sources from {len(knowledge_items)} knowledge bases")

        # Insert message (sources already in meta)
        message = Messages.insert_new_message(form_data, channel.id, user.id)
        if message:
            message = Messages.get_message_by_id(message.id)
            
            # Emit message event (includes sources in meta)
            await sio.emit(
                "events:channel",
                {
                    "channel_id": channel.id,
                    "message_id": message.id,
                    "data": {
                        "type": "message",
                        "data": message.model_dump(),
                    },
                    "user": UserNameResponse(**user.model_dump()).model_dump(),
                    "channel": channel.model_dump(),
                },
                to=f"channel:{channel.id}",
            )

            if message.parent_id:
                # If this message is a reply, emit to the parent message as well
                parent_message = Messages.get_message_by_id(message.parent_id)

                if parent_message:
                    await sio.emit(
                        "events:channel",
                        {
                            "channel_id": channel.id,
                            "message_id": parent_message.id,
                            "data": {
                                "type": "message:reply",
                                "data": parent_message.model_dump(),
                            },
                            "user": UserNameResponse(**user.model_dump()).model_dump(),
                            "channel": channel.model_dump(),
                        },
                        to=f"channel:{channel.id}",
                    )
            return message, channel
        else:
            raise Exception("Error creating message")
    except Exception as e:
        log.exception(e)
        raise HTTPException(
            status_code=status.HTTP_400_BAD_REQUEST, detail=ERROR_MESSAGES.DEFAULT()
        )


@router.post("/{id}/messages/post", response_model=Optional[MessageModel])
async def post_new_message(
    request: Request,
    id: str,
    form_data: MessageForm,
    background_tasks: BackgroundTasks,
    user=Depends(get_verified_user),
):

    try:
        message, channel = await new_message_handler(request, id, form_data, user)
        active_user_ids = get_user_ids_from_room(f"channel:{channel.id}")

        async def background_handler():
            await model_response_handler(request, channel, message, user)
            await send_notification(
                request.app.state.WEBUI_NAME,
                request.app.state.config.WEBUI_URL,
                channel,
                message,
                active_user_ids,
            )

        background_tasks.add_task(background_handler)

        return message

    except HTTPException as e:
        raise e
    except Exception as e:
        log.exception(e)
        raise HTTPException(
            status_code=status.HTTP_400_BAD_REQUEST, detail=ERROR_MESSAGES.DEFAULT()
        )


############################
# GetChannelMessage
############################


@router.get("/{id}/messages/{message_id}", response_model=Optional[MessageUserResponse])
async def get_channel_message(
    id: str, message_id: str, user=Depends(get_verified_user)
):
    channel = Channels.get_channel_by_id(id)
    if not channel:
        raise HTTPException(
            status_code=status.HTTP_404_NOT_FOUND, detail=ERROR_MESSAGES.NOT_FOUND
        )

    if user.role != "admin" and not has_access(
        user.id, type="read", access_control=channel.access_control
    ):
        raise HTTPException(
            status_code=status.HTTP_403_FORBIDDEN, detail=ERROR_MESSAGES.DEFAULT()
        )

    message = Messages.get_message_by_id(message_id)
    if not message:
        raise HTTPException(
            status_code=status.HTTP_404_NOT_FOUND, detail=ERROR_MESSAGES.NOT_FOUND
        )

    if message.channel_id != id:
        raise HTTPException(
            status_code=status.HTTP_400_BAD_REQUEST, detail=ERROR_MESSAGES.DEFAULT()
        )

    return MessageUserResponse(
        **{
            **message.model_dump(),
            "user": UserNameResponse(
                **Users.get_user_by_id(message.user_id).model_dump()
            ),
        }
    )


############################
# GetChannelThreadMessages
############################


@router.get(
    "/{id}/messages/{message_id}/thread", response_model=list[MessageUserResponse]
)
async def get_channel_thread_messages(
    id: str,
    message_id: str,
    skip: int = 0,
    limit: int = 50,
    user=Depends(get_verified_user),
):
    channel = Channels.get_channel_by_id(id)
    if not channel:
        raise HTTPException(
            status_code=status.HTTP_404_NOT_FOUND, detail=ERROR_MESSAGES.NOT_FOUND
        )

    if user.role != "admin" and not has_access(
        user.id, type="read", access_control=channel.access_control
    ):
        raise HTTPException(
            status_code=status.HTTP_403_FORBIDDEN, detail=ERROR_MESSAGES.DEFAULT()
        )

    message_list = Messages.get_messages_by_parent_id(id, message_id, skip, limit)
    users = {}

    messages = []
    for message in message_list:
        if message.user_id not in users:
            user = Users.get_user_by_id(message.user_id)
            users[message.user_id] = user

        messages.append(
            MessageUserResponse(
                **{
                    **message.model_dump(),
                    "reply_count": 0,
                    "latest_reply_at": None,
                    "reactions": Messages.get_reactions_by_message_id(message.id),
                    "user": UserNameResponse(**users[message.user_id].model_dump()),
                }
            )
        )

    return messages


############################
# UpdateMessageById
############################


@router.post(
    "/{id}/messages/{message_id}/update", response_model=Optional[MessageModel]
)
async def update_message_by_id(
    id: str, message_id: str, form_data: MessageForm, user=Depends(get_verified_user)
):
    channel = Channels.get_channel_by_id(id)
    if not channel:
        raise HTTPException(
            status_code=status.HTTP_404_NOT_FOUND, detail=ERROR_MESSAGES.NOT_FOUND
        )

    message = Messages.get_message_by_id(message_id)
    if not message:
        raise HTTPException(
            status_code=status.HTTP_404_NOT_FOUND, detail=ERROR_MESSAGES.NOT_FOUND
        )

    if message.channel_id != id:
        raise HTTPException(
            status_code=status.HTTP_400_BAD_REQUEST, detail=ERROR_MESSAGES.DEFAULT()
        )

    if (
        user.role != "admin"
        and message.user_id != user.id
        and not has_access(user.id, type="read", access_control=channel.access_control)
    ):
        raise HTTPException(
            status_code=status.HTTP_403_FORBIDDEN, detail=ERROR_MESSAGES.DEFAULT()
        )

    try:
        message = Messages.update_message_by_id(message_id, form_data)
        message = Messages.get_message_by_id(message_id)

        if message:
            await sio.emit(
                "events:channel",
                {
                    "channel_id": channel.id,
                    "message_id": message.id,
                    "data": {
                        "type": "message:update",
                        "data": message.model_dump(),
                    },
                    "user": UserNameResponse(**user.model_dump()).model_dump(),
                    "channel": channel.model_dump(),
                },
                to=f"channel:{channel.id}",
            )

        return MessageModel(**message.model_dump())
    except Exception as e:
        log.exception(e)
        raise HTTPException(
            status_code=status.HTTP_400_BAD_REQUEST, detail=ERROR_MESSAGES.DEFAULT()
        )


############################
# AddReactionToMessage
############################


class ReactionForm(BaseModel):
    name: str


@router.post("/{id}/messages/{message_id}/reactions/add", response_model=bool)
async def add_reaction_to_message(
    id: str, message_id: str, form_data: ReactionForm, user=Depends(get_verified_user)
):
    channel = Channels.get_channel_by_id(id)
    if not channel:
        raise HTTPException(
            status_code=status.HTTP_404_NOT_FOUND, detail=ERROR_MESSAGES.NOT_FOUND
        )

    if user.role != "admin" and not has_access(
        user.id, type="write", access_control=channel.access_control, strict=False
    ):
        raise HTTPException(
            status_code=status.HTTP_403_FORBIDDEN, detail=ERROR_MESSAGES.DEFAULT()
        )

    message = Messages.get_message_by_id(message_id)
    if not message:
        raise HTTPException(
            status_code=status.HTTP_404_NOT_FOUND, detail=ERROR_MESSAGES.NOT_FOUND
        )

    if message.channel_id != id:
        raise HTTPException(
            status_code=status.HTTP_400_BAD_REQUEST, detail=ERROR_MESSAGES.DEFAULT()
        )

    try:
        Messages.add_reaction_to_message(message_id, user.id, form_data.name)
        message = Messages.get_message_by_id(message_id)

        await sio.emit(
            "events:channel",
            {
                "channel_id": channel.id,
                "message_id": message.id,
                "data": {
                    "type": "message:reaction:add",
                    "data": {
                        **message.model_dump(),
                        "name": form_data.name,
                    },
                },
                "user": UserNameResponse(**user.model_dump()).model_dump(),
                "channel": channel.model_dump(),
            },
            to=f"channel:{channel.id}",
        )

        return True
    except Exception as e:
        log.exception(e)
        raise HTTPException(
            status_code=status.HTTP_400_BAD_REQUEST, detail=ERROR_MESSAGES.DEFAULT()
        )


############################
# RemoveReactionById
############################


@router.post("/{id}/messages/{message_id}/reactions/remove", response_model=bool)
async def remove_reaction_by_id_and_user_id_and_name(
    id: str, message_id: str, form_data: ReactionForm, user=Depends(get_verified_user)
):
    channel = Channels.get_channel_by_id(id)
    if not channel:
        raise HTTPException(
            status_code=status.HTTP_404_NOT_FOUND, detail=ERROR_MESSAGES.NOT_FOUND
        )

    if user.role != "admin" and not has_access(
        user.id, type="write", access_control=channel.access_control, strict=False
    ):
        raise HTTPException(
            status_code=status.HTTP_403_FORBIDDEN, detail=ERROR_MESSAGES.DEFAULT()
        )

    message = Messages.get_message_by_id(message_id)
    if not message:
        raise HTTPException(
            status_code=status.HTTP_404_NOT_FOUND, detail=ERROR_MESSAGES.NOT_FOUND
        )

    if message.channel_id != id:
        raise HTTPException(
            status_code=status.HTTP_400_BAD_REQUEST, detail=ERROR_MESSAGES.DEFAULT()
        )

    try:
        Messages.remove_reaction_by_id_and_user_id_and_name(
            message_id, user.id, form_data.name
        )

        message = Messages.get_message_by_id(message_id)

        await sio.emit(
            "events:channel",
            {
                "channel_id": channel.id,
                "message_id": message.id,
                "data": {
                    "type": "message:reaction:remove",
                    "data": {
                        **message.model_dump(),
                        "name": form_data.name,
                    },
                },
                "user": UserNameResponse(**user.model_dump()).model_dump(),
                "channel": channel.model_dump(),
            },
            to=f"channel:{channel.id}",
        )

        return True
    except Exception as e:
        log.exception(e)
        raise HTTPException(
            status_code=status.HTTP_400_BAD_REQUEST, detail=ERROR_MESSAGES.DEFAULT()
        )


############################
# DeleteMessageById
############################


@router.delete("/{id}/messages/{message_id}/delete", response_model=bool)
async def delete_message_by_id(
    id: str, message_id: str, user=Depends(get_verified_user)
):
    channel = Channels.get_channel_by_id(id)
    if not channel:
        raise HTTPException(
            status_code=status.HTTP_404_NOT_FOUND, detail=ERROR_MESSAGES.NOT_FOUND
        )

    message = Messages.get_message_by_id(message_id)
    if not message:
        raise HTTPException(
            status_code=status.HTTP_404_NOT_FOUND, detail=ERROR_MESSAGES.NOT_FOUND
        )

    if message.channel_id != id:
        raise HTTPException(
            status_code=status.HTTP_400_BAD_REQUEST, detail=ERROR_MESSAGES.DEFAULT()
        )

    if (
        user.role != "admin"
        and message.user_id != user.id
        and not has_access(
            user.id, type="write", access_control=channel.access_control, strict=False
        )
    ):
        raise HTTPException(
            status_code=status.HTTP_403_FORBIDDEN, detail=ERROR_MESSAGES.DEFAULT()
        )

    try:
        Messages.delete_message_by_id(message_id)
        await sio.emit(
            "events:channel",
            {
                "channel_id": channel.id,
                "message_id": message.id,
                "data": {
                    "type": "message:delete",
                    "data": {
                        **message.model_dump(),
                        "user": UserNameResponse(**user.model_dump()).model_dump(),
                    },
                },
                "user": UserNameResponse(**user.model_dump()).model_dump(),
                "channel": channel.model_dump(),
            },
            to=f"channel:{channel.id}",
        )

        if message.parent_id:
            # If this message is a reply, emit to the parent message as well
            parent_message = Messages.get_message_by_id(message.parent_id)

            if parent_message:
                await sio.emit(
                    "events:channel",
                    {
                        "channel_id": channel.id,
                        "message_id": parent_message.id,
                        "data": {
                            "type": "message:reply",
                            "data": parent_message.model_dump(),
                        },
                        "user": UserNameResponse(**user.model_dump()).model_dump(),
                        "channel": channel.model_dump(),
                    },
                    to=f"channel:{channel.id}",
                )

        return True
    except Exception as e:
        log.exception(e)
        raise HTTPException(
            status_code=status.HTTP_400_BAD_REQUEST, detail=ERROR_MESSAGES.DEFAULT()
        )<|MERGE_RESOLUTION|>--- conflicted
+++ resolved
@@ -6,11 +6,6 @@
 
 from fastapi import APIRouter, Depends, HTTPException, Request, status, BackgroundTasks
 from pydantic import BaseModel
-
-<<<<<<< HEAD
-from open_webui.socket.main import sio, get_user_ids_from_room
-from open_webui.models.users import Users, UserNameResponse, UserModel
-=======
 
 from open_webui.socket.main import (
     sio,
@@ -19,12 +14,11 @@
 )
 from open_webui.models.users import (
     UserListResponse,
+    UserModel,
     UserModelResponse,
     Users,
     UserNameResponse,
 )
-
->>>>>>> 140605e6
 from open_webui.models.groups import Groups
 from open_webui.models.channels import (
     Channels,
