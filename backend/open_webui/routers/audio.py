--- conflicted
+++ resolved
@@ -39,12 +39,9 @@
 
 
 from open_webui.utils.auth import get_admin_user, get_verified_user
-<<<<<<< HEAD
 from open_webui.models.files import Files
 from open_webui.storage.provider import Storage
-=======
 from open_webui.utils.headers import include_user_info_headers
->>>>>>> 140605e6
 from open_webui.config import (
     WHISPER_MODEL_AUTO_UPDATE,
     WHISPER_MODEL_DIR,
