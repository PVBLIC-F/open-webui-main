import json
import logging
import mimetypes
import os
import shutil
import asyncio
import time

import re
import uuid
from datetime import datetime
from pathlib import Path
from typing import Iterator, List, Optional, Sequence, Union

from fastapi import (
    Depends,
    FastAPI,
    File,
    Form,
    HTTPException,
    UploadFile,
    Request,
    status,
    APIRouter,
)
from fastapi.middleware.cors import CORSMiddleware
from fastapi.concurrency import run_in_threadpool
from pydantic import BaseModel
import tiktoken


from langchain.text_splitter import RecursiveCharacterTextSplitter, TokenTextSplitter
from langchain_text_splitters import MarkdownHeaderTextSplitter
from langchain_core.documents import Document

from open_webui.models.files import FileModel, Files
from open_webui.models.knowledge import Knowledges
from open_webui.storage.provider import Storage


from open_webui.retrieval.vector.factory import VECTOR_DB_CLIENT

# Document loaders
from open_webui.retrieval.loaders.main import Loader
from open_webui.retrieval.loaders.youtube import YoutubeLoader

# Web search engines
from open_webui.retrieval.web.main import SearchResult
from open_webui.retrieval.web.utils import get_web_loader
from open_webui.retrieval.web.ollama import search_ollama_cloud
from open_webui.retrieval.web.perplexity_search import search_perplexity_search
from open_webui.retrieval.web.brave import search_brave
from open_webui.retrieval.web.kagi import search_kagi
from open_webui.retrieval.web.mojeek import search_mojeek
from open_webui.retrieval.web.bocha import search_bocha
from open_webui.retrieval.web.duckduckgo import search_duckduckgo
from open_webui.retrieval.web.google_pse import search_google_pse
from open_webui.retrieval.web.jina_search import search_jina
from open_webui.retrieval.web.searchapi import search_searchapi
from open_webui.retrieval.web.serpapi import search_serpapi
from open_webui.retrieval.web.searxng import search_searxng
from open_webui.retrieval.web.yacy import search_yacy
from open_webui.retrieval.web.serper import search_serper
from open_webui.retrieval.web.serply import search_serply
from open_webui.retrieval.web.serpstack import search_serpstack
from open_webui.retrieval.web.tavily import search_tavily
from open_webui.retrieval.web.bing import search_bing
from open_webui.retrieval.web.exa import search_exa
from open_webui.retrieval.web.perplexity import search_perplexity
from open_webui.retrieval.web.sougou import search_sougou
from open_webui.retrieval.web.firecrawl import search_firecrawl
from open_webui.retrieval.web.external import search_external

from open_webui.retrieval.utils import (
    get_content_from_url,
    get_embedding_function,
    get_reranking_function,
    get_model_path,
    query_collection,
    query_collection_with_hybrid_search,
    query_doc,
    query_doc_with_hybrid_search,
)
from open_webui.retrieval.vector.utils import filter_metadata
from open_webui.utils.misc import (
    calculate_sha256_string,
)
from open_webui.utils.auth import get_admin_user, get_verified_user

from open_webui.config import (
    ENV,
    RAG_EMBEDDING_MODEL_AUTO_UPDATE,
    RAG_EMBEDDING_MODEL_TRUST_REMOTE_CODE,
    RAG_RERANKING_MODEL_AUTO_UPDATE,
    RAG_RERANKING_MODEL_TRUST_REMOTE_CODE,
    UPLOAD_DIR,
    DEFAULT_LOCALE,
    RAG_EMBEDDING_CONTENT_PREFIX,
    RAG_EMBEDDING_QUERY_PREFIX,
    VECTOR_DB,
)
from open_webui.env import (
    SRC_LOG_LEVELS,
    DEVICE_TYPE,
    DOCKER,
    SENTENCE_TRANSFORMERS_BACKEND,
    SENTENCE_TRANSFORMERS_MODEL_KWARGS,
    SENTENCE_TRANSFORMERS_CROSS_ENCODER_BACKEND,
    SENTENCE_TRANSFORMERS_CROSS_ENCODER_MODEL_KWARGS,
)

from open_webui.constants import ERROR_MESSAGES

log = logging.getLogger(__name__)
log.setLevel(SRC_LOG_LEVELS["RAG"])

##########################################
#
# Utility functions
#
##########################################


def get_namespace_for_collection(collection_name: str) -> Optional[str]:
    """
    Get the appropriate namespace for a collection based on vector DB type.

    Pinecone Best Practice: Use human-readable namespace with collection name prefix.
    Format: "{sanitized-name}-{collection-id}" for easier identification.

    This provides better performance by limiting query scope to specific collections
    and prevents cross-collection interference.

    For other vector databases (Chroma, Qdrant, etc.), namespaces aren't used;
    instead, they rely on collection-based isolation.

    Args:
        collection_name: Name of the collection (e.g., "file-abc123", "494b175b-3672...")

    Returns:
        - For Pinecone: "{name}-{id}" (e.g., "fosd-494b175b-3672..." for knowledge bases)
        - For other DBs: None (use default behavior)

    Performance Impact:
        - Pinecone queries only scan the specific namespace
        - Reduces query latency for large deployments with many collections
        - Better scalability as collections grow
        - Human-readable namespaces easier to debug

    Example:
        namespace = get_namespace_for_collection("494b175b-3672-45a2-bb2a-ea21f3328818")
        # Returns: "my-knowledge-494b175b-3672-45a2-bb2a-ea21f3328818"

        VECTOR_DB_CLIENT.insert(
            collection_name="494b175b-3672-45a2-bb2a-ea21f3328818",
            items=vectors,
            namespace="my-knowledge-494b175b-3672-45a2-bb2a-ea21f3328818"
        )
    """
    # Extract actual value if VECTOR_DB is a PersistentConfig object
    vector_db_type = VECTOR_DB.value if hasattr(VECTOR_DB, "value") else VECTOR_DB

    if vector_db_type == "pinecone":
        # Try to get a human-readable name for the collection
        prefix = None

        # Check if this is a knowledge base (UUID format without prefix)
        if not collection_name.startswith(("file-", "user-memory-", "email-")):
            try:
                # Import here to avoid circular dependency
                from open_webui.models.knowledge import Knowledges

                knowledge = Knowledges.get_knowledge_by_id(collection_name)
                if knowledge and knowledge.name:
                    # Sanitize knowledge name for namespace
                    # Convert to lowercase, replace spaces/special chars with dashes
                    import re

                    sanitized = re.sub(r"[^a-z0-9]+", "-", knowledge.name.lower())
                    # Remove leading/trailing dashes
                    sanitized = sanitized.strip("-")
                    # Limit length to avoid overly long namespaces
                    if sanitized:
                        prefix = sanitized[:50]  # Max 50 chars for prefix
            except Exception as e:
                # If lookup fails, just use collection ID
                pass

        # Build namespace: "{prefix}-{collection_id}" or just "{collection_id}"
        if prefix:
            return f"{prefix}-{collection_name}"
        else:
            # For files, memories, or if name lookup failed, use collection name as-is
            # This maintains compatibility with email-{user_id} pattern
            return collection_name

    # Other vector DBs (Chroma, Qdrant, Milvus, etc.) use collections directly
    return None


def extract_enhanced_metadata(text: str, use_llm: bool = False) -> dict:
    """
    Extract comprehensive metadata from text for improved RAG retrieval.

    High-Impact Features:
    1. Chunk Summary & Title (helps users understand relevance)
    2. Enhanced Entity Extraction (people, orgs, locations)
    3. Question Generation (improves question-based retrieval)

    Args:
        text: Text to analyze
        use_llm: If True, use LLM for extraction (more accurate but slower)

    Returns:
        Dictionary with summary, title, topics, entities, keywords, questions
    """
    if not text or len(text.strip()) < 10:
        return {
            "chunk_summary": "",
            "chunk_title": "",
            "topics": [],
            "entities_people": [],
            "entities_organizations": [],
            "entities_locations": [],
            "keywords": [],
            "potential_questions": [],
        }

    # Compile regex patterns once (performance optimization)
    # These are stateless and can be reused
    text_length = len(text)

    # === FEATURE 1: CHUNK SUMMARY & TITLE ===
    chunk_summary, chunk_title = _generate_summary_and_title(text)

    # === FEATURE 2: ENHANCED ENTITY EXTRACTION ===
    entities = _extract_enhanced_entities(text)

    # === FEATURE 3: QUESTION GENERATION ===
    questions = _generate_potential_questions(text)

    # Extract keywords (words longer than 5 chars, frequent)
    # Performance: Use Counter for better performance than manual dict
    from collections import Counter

    words = re.findall(r"\b[a-z]{6,}\b", text.lower())
    word_freq = Counter(words)

    # Get top keywords by frequency (minimum 2 occurrences)
    keywords = [word for word, freq in word_freq.most_common(10) if freq > 1]

    # Extract potential topics (capitalized phrases) with comprehensive stopword filtering
    # Comprehensive English stopwords that should never be topics
    STOPWORDS = {
        # Articles & Demonstratives
        "A",
        "An",
        "The",
        "This",
        "That",
        "These",
        "Those",
        # Pronouns
        "I",
        "You",
        "He",
        "She",
        "It",
        "We",
        "They",
        "Me",
        "Him",
        "Her",
        "Us",
        "Them",
        "My",
        "Your",
        "His",
        "Her",
        "Its",
        "Our",
        "Their",
        "Mine",
        "Yours",
        "Hers",
        "Ours",
        "Theirs",
        "Myself",
        "Yourself",
        "Himself",
        "Herself",
        "Itself",
        "Ourselves",
        "Yourselves",
        "Themselves",
        # Conjunctions
        "And",
        "But",
        "Or",
        "Nor",
        "For",
        "Yet",
        "So",
        "Because",
        "Since",
        "Unless",
        "Although",
        "Though",
        # Prepositions
        "In",
        "On",
        "At",
        "To",
        "For",
        "Of",
        "From",
        "By",
        "With",
        "About",
        "Against",
        "Between",
        "Into",
        "Through",
        "During",
        "Before",
        "After",
        "Above",
        "Below",
        "Up",
        "Down",
        "Out",
        "Off",
        "Over",
        "Under",
        "Again",
        "Further",
        "Then",
        "Once",
        "Here",
        "There",
        "Where",
        "When",
        # Common Verbs
        "Am",
        "Is",
        "Are",
        "Was",
        "Were",
        "Be",
        "Been",
        "Being",
        "Have",
        "Has",
        "Had",
        "Having",
        "Do",
        "Does",
        "Did",
        "Doing",
        "Will",
        "Would",
        "Should",
        "Could",
        "Might",
        "May",
        "Can",
        "Must",
        "Shall",
        "Get",
        "Gets",
        "Got",
        "Getting",
        "Make",
        "Makes",
        "Made",
        "Making",
        "Go",
        "Goes",
        "Went",
        # Interrogatives
        "Who",
        "What",
        "Which",
        "When",
        "Where",
        "Why",
        "How",
        "Whose",
        "Whom",
        # Quantifiers & Adjectives
        "All",
        "Any",
        "Both",
        "Each",
        "Few",
        "More",
        "Most",
        "Other",
        "Some",
        "Such",
        "No",
        "Only",
        "Own",
        "Same",
        "Than",
        "Too",
        "Very",
        "Just",
        "Now",
        "Even",
        "Also",
        "Well",
        "Many",
        "Much",
        "Every",
        "Another",
        "Still",
        "Back",
        "New",
        "Old",
        "Good",
        "Bad",
        "Great",
        # Negations & Modals
        "Not",
        "Never",
        "Nothing",
        "Nobody",
        "None",
        "Neither",
        "Nowhere",
        # Common sentence starters
        "If",
        "Whether",
        "As",
        "Like",
        "Unlike",
    }

    # Extract all capitalized phrases
    topics_raw = re.findall(r"\b[A-Z][a-z]+(?:\s+[A-Z][a-z]+)*\b", text)

    # Apply comprehensive filtering
    topics_filtered = []
    for topic in topics_raw:
        # Skip if it's in stopwords
        if topic in STOPWORDS:
            continue
        # Skip very short words (likely not meaningful topics)
        if len(topic) <= 2:
            continue
        # Skip if it's a single letter followed by lowercase (e.g., "A" or "I")
        if len(topic) == 1:
            continue
        # Add to filtered list
        topics_filtered.append(topic)

    # Remove duplicates, sort for consistency, limit to top 5
    topics = sorted(set(topics_filtered))[:5]

    return {
        "chunk_summary": chunk_summary,
        "chunk_title": chunk_title,
        "topics": topics,
        "entities_people": entities["people"][:5],
        "entities_organizations": entities["organizations"][:5],
        "entities_locations": entities["locations"][:5],
        "keywords": keywords,
        "potential_questions": questions,
    }


def _generate_summary_and_title(text: str) -> tuple:
    """
    Generate a concise summary and title for a text chunk.
    Uses extractive summarization (first + important sentences).

    Returns:
        Tuple of (summary, title)
    """
    sentences = re.split(r"[.!?]+", text)
    sentences = [s.strip() for s in sentences if len(s.strip()) > 20]

    if not sentences:
        return "", ""

    # Title: Extract from first sentence or use key phrases
    first_sentence = sentences[0]
    title_words = first_sentence.split()[:8]  # First 8 words
    title = " ".join(title_words)
    if len(first_sentence) > len(title):
        title += "..."

    # Summary: Use first sentence + most informative sentence
    summary = sentences[0]

    # Find sentence with most keywords/numbers (likely most informative)
    if len(sentences) > 1:
        scored_sentences = []
        for sent in sentences[1:4]:  # Check next 3 sentences
            # Score based on: numbers, question words, key phrases
            score = 0
            score += len(re.findall(r"\d+", sent)) * 2  # Numbers are informative
            score += len(re.findall(r"\b[A-Z][a-z]+\b", sent))  # Proper nouns
            if any(
                word in sent.lower()
                for word in [
                    "important",
                    "key",
                    "main",
                    "significant",
                    "shows",
                    "found",
                ]
            ):
                score += 3
            scored_sentences.append((score, sent))

        if scored_sentences:
            scored_sentences.sort(reverse=True, key=lambda x: x[0])
            best_sentence = scored_sentences[0][1]
            if best_sentence != summary:
                summary = f"{summary}. {best_sentence}"

    # Limit summary length
    if len(summary) > 250:
        summary = summary[:247] + "..."

    return summary, title


def _extract_enhanced_entities(text: str) -> dict:
    """
    Enhanced entity extraction using multiple patterns and heuristics.
    Extracts: people, organizations, locations.

    Returns:
        Dictionary with lists of entities by type
    """
    # ===== PEOPLE EXTRACTION =====
    people = set()

    # Pattern 1: Full names (First Last, First Middle Last)
    people.update(re.findall(r"\b[A-Z][a-z]+\s+(?:[A-Z][a-z]+\s+)?[A-Z][a-z]+\b", text))

    # Pattern 2: Names with titles (Dr., Mr., Ms., Prof., etc.)
    people.update(
        re.findall(
            r"\b(?:Dr|Mr|Ms|Mrs|Prof|Professor|Rev)\.?\s+[A-Z][a-z]+(?:\s+[A-Z][a-z]+)?\b",
            text,
        )
    )

    # ===== ORGANIZATION EXTRACTION =====
    organizations = set()

    # Pattern 1: Organizations with explicit keywords (combined into single regex for performance)
    org_suffix = r"(?:Inc|Corp|Corporation|Company|LLC|Ltd|Institute|Foundation|Organization|Association|University|College|Agency|Department|Bureau|Commission|Council|Center|Centre|Group|Team|Network|Alliance|Coalition|Initiative|Project|Program)"
    organizations.update(
        re.findall(rf"\b(?:The\s+)?[A-Z][A-Za-z\s&]+{org_suffix}\b", text)
    )

    # Pattern 2: All-caps acronyms (3-6 letters, likely organizations)
    common_words = {
        "US",
        "UK",
        "EU",
        "UN",
        "OK",
        "PDF",
        "CEO",
        "CFO",
        "CTO",
        "AI",
        "IT",
        "HR",
        "FAQ",
        "DIY",
    }
    acronyms = [a for a in re.findall(r"\b[A-Z]{3,6}\b", text) if a not in common_words]
    organizations.update(acronyms)

    # Pattern 3: Media organizations
    media_suffix = r"(?:Media|News|Press|Journal|Times|Post|Tribune|Herald|Gazette|Network|Channel|Radio|TV|Broadcasting)"
    organizations.update(re.findall(rf"\b[A-Z][A-Za-z\s]+{media_suffix}\b", text))

    # ===== LOCATION EXTRACTION =====
    locations = set()

    # Pattern 1: City, State/Country patterns
    locations.update(
        re.findall(r"\b[A-Z][a-z]+(?:\s+[A-Z][a-z]+)*,\s+[A-Z]{2}\b", text)
    )  # City, ST
    locations.update(
        re.findall(r"\b[A-Z][a-z]+,\s+[A-Z][a-z]+\b", text)
    )  # City, Country

    # Pattern 2: Preposition + location (in/at/from/to Location)
    prep_locations = re.findall(
        r"\b(?:in|at|from|to)\s+([A-Z][a-z]+(?:\s+[A-Z][a-z]+)?)\b", text
    )
    locations.update([loc for loc in prep_locations if len(loc) > 2])

    # Pattern 3: Geographic keywords
    geo_suffix = r"(?:City|County|State|Province|Region|District|Area|Zone|Bay|Valley|Mountain|River|Lake|Ocean|Sea|Island|Peninsula)"
    locations.update(re.findall(rf"\b[A-Z][a-z]+\s+{geo_suffix}\b", text))

    # ===== CLEANUP & FILTERING =====
    # Remove people names that appear in organizations (keep most specific)
    people_clean = [p for p in people if not any(p in org for org in organizations)]

    # Filter by minimum length and convert to sorted lists for consistency
    return {
        "people": sorted([p.strip() for p in people_clean if len(p.strip()) > 2]),
        "organizations": sorted(
            [o.strip() for o in organizations if len(o.strip()) > 2]
        ),
        "locations": sorted([loc.strip() for loc in locations if len(loc.strip()) > 2]),
    }


def _generate_potential_questions(text: str) -> list:
    """
    Generate potential questions that this text chunk could answer.
    Uses pattern matching and heuristics for 6 question types.

    Returns:
        List of up to 5 unique questions
    """
    questions = []

    # Extract and filter sentences once for reuse
    sentences = [s.strip() for s in re.split(r"[.!?]+", text) if len(s.strip()) > 10]

    if not sentences:
        return []

    # Pattern 1: Extract explicit questions from text (only if they're not rhetorical)
    # Filter out rhetorical questions like "guess what?", "you know what?", "right?"
    rhetorical_patterns = [
        r"guess what\?",
        r"you know what\?",
        r"know what\?",
        r"right\?",
        r"okay\?",
        r"yeah\?",
        r"see\?",
        r"get it\?",
    ]
    explicit_questions = re.findall(r"[A-Z][^.!?]*\?", text)
    for q in explicit_questions[:3]:
        # Skip if it's a rhetorical question or too short
        if len(q) > 15 and not any(
            re.search(pattern, q, re.IGNORECASE) for pattern in rhetorical_patterns
        ):
            questions.append(q)

    # Limit sentence processing to first 5 for performance
    sentences_subset = sentences[:5]

    # Pattern 2: Generate questions from statements with numbers/statistics
    for sentence in sentences_subset:
        numbers = re.findall(r"\d+(?:\.\d+)?%?", sentence)
        if not numbers:
            continue

        for num in numbers[:2]:  # Limit to 2 numbers per sentence
            words = sentence.split()
            # Find word index containing the number
            num_idx = next((i for i, w in enumerate(words) if num in w), None)
            if num_idx is not None:
                # Extract context (3 words before and after)
                context_start = max(0, num_idx - 3)
                context_end = min(len(words), num_idx + 4)
                context = " ".join(words[context_start:context_end])

                question_type = (
                    "What percentage"
                    if "%" in num
                    else "What are the numbers related to"
                )
                questions.append(f"{question_type} {context.lower()}?")

    # Pattern 3: Generate "What is..." questions for definitions
    for sentence in sentences_subset:
        sentence_lower = sentence.lower()
        if not any(
            word in sentence_lower
            for word in [" is ", " are ", " means ", " refers to "]
        ):
            continue

        # Try to extract subject (the thing being defined)
        match = re.search(
            r"^((?:a|an|the)?\s*[A-Z][^,]+?)\s+(?:is|are|means|refers to)\s+",
            sentence,
            re.IGNORECASE,
        )
        if match:
            subject = match.group(1).strip()
            # Clean up articles and check length
            subject = re.sub(
                r"^(a|an|the)\s+", "", subject, flags=re.IGNORECASE
            ).strip()
            # Check if subject is reasonable (proper noun or important term)
            if 3 < len(subject) < 50 and (
                subject[0].isupper()
                or any(
                    word in subject.lower()
                    for word in ["approach", "method", "process", "system", "model"]
                )
            ):
                # Capitalize first letter for consistency
                subject = subject[0].upper() + subject[1:]
                questions.append(f"What is {subject}?")

    # Pattern 4: Generate "Who..." questions for people mentions
    people_names = re.findall(r"\b[A-Z][a-z]+\s+[A-Z][a-z]+\b", text)[:2]
    for name in people_names:
        # Find action verb following the name
        match = re.search(rf"{re.escape(name)}\s+([a-z]+(?:\s+[a-z]+){{0,4}})", text)
        if match:
            questions.append(f"Who {match.group(1)}?")

    # Pattern 5: Generate "How..." questions for process/method descriptions
    how_keywords = ["how", "process", "method", "way", "approach", "technique"]
    for sentence in sentences_subset:
        if any(word in sentence.lower() for word in how_keywords):
            verbs = re.findall(r"\b(?:to\s+)?([a-z]+(?:ing|ed)?)\b", sentence.lower())
            if verbs:
                questions.append(f"How to {verbs[0]}?")
                break  # Only one "how" question needed

    # Pattern 6: Generate "Why..." questions for causal/explanatory statements
    causal_keywords = ["because", "since", "reason", "cause", "due to", "result"]
    for sentence in sentences_subset:
        if any(word in sentence.lower() for word in causal_keywords):
            topic = " ".join(sentence.split()[:10])
            if len(topic) > 10:
                questions.append(f"Why {topic.lower()}?")
                break  # Only one "why" question needed

    # Deduplicate while preserving order and limit to 5 questions
    seen = set()
    unique_questions = []
    for q in questions:
        q_clean = q.strip()
        q_normalized = q_clean.lower()
        if q_normalized not in seen and 10 < len(q_clean) < 150:
            seen.add(q_normalized)
            unique_questions.append(q_clean)
            if len(unique_questions) >= 5:
                break

    return unique_questions


def align_chunk_with_timestamps(
    chunk_text: str, segments: list, chunk_start_char: int, full_text: str
) -> dict:
    """
    Find the timestamps that align with a text chunk from the full transcript.

        Args:
        chunk_text: The chunked text
        segments: List of segments with timestamps from Whisper
        chunk_start_char: Character position where this chunk starts in full transcript
        full_text: The complete transcript text

        Returns:
        Dictionary with timestamp_start, timestamp_end, and matching segments
    """
    if not segments or not chunk_text:
        return {
            "timestamp_start": None,
            "timestamp_end": None,
            "segment_ids": [],
            "duration": None,
        }

    # Find which segments overlap with this chunk based on text matching
    chunk_words = set(chunk_text.lower().split())
    chunk_length = len(chunk_text)
    chunk_end_char = chunk_start_char + chunk_length

    matching_segments = []
    current_char_pos = 0

    for segment in segments:
        segment_text = segment.get("text", "")
        segment_start_char = current_char_pos
        segment_end_char = current_char_pos + len(segment_text)

        # Check if this segment overlaps with the chunk
        if not (
            segment_end_char < chunk_start_char or segment_start_char > chunk_end_char
        ):
            matching_segments.append(segment)

        current_char_pos = segment_end_char + 1  # +1 for space between segments

    if matching_segments:
        return {
            "timestamp_start": round(matching_segments[0]["start"], 2),
            "timestamp_end": round(matching_segments[-1]["end"], 2),
            "segment_ids": [
                seg.get("id", i) for i, seg in enumerate(matching_segments)
            ],
            "duration": round(
                matching_segments[-1]["end"] - matching_segments[0]["start"], 2
            ),
        }

    return {
        "timestamp_start": None,
        "timestamp_end": None,
        "segment_ids": [],
        "duration": None,
    }


def get_ef(
    engine: str,
    embedding_model: str,
    auto_update: bool = False,
):
    ef = None
    if embedding_model and engine == "":
        from sentence_transformers import SentenceTransformer

        try:
            ef = SentenceTransformer(
                get_model_path(embedding_model, auto_update),
                device=DEVICE_TYPE,
                trust_remote_code=RAG_EMBEDDING_MODEL_TRUST_REMOTE_CODE,
                backend=SENTENCE_TRANSFORMERS_BACKEND,
                model_kwargs=SENTENCE_TRANSFORMERS_MODEL_KWARGS,
            )
        except Exception as e:
            log.debug(f"Error loading SentenceTransformer: {e}")

    return ef


def get_rf(
    engine: str = "",
    reranking_model: Optional[str] = None,
    external_reranker_url: str = "",
    external_reranker_api_key: str = "",
    auto_update: bool = False,
):
    rf = None
    if reranking_model:
        if any(model in reranking_model for model in ["jinaai/jina-colbert-v2"]):
            try:
                from open_webui.retrieval.models.colbert import ColBERT

                rf = ColBERT(
                    get_model_path(reranking_model, auto_update),
                    env="docker" if DOCKER else None,
                )

            except Exception as e:
                log.error(f"ColBERT: {e}")
                raise Exception(ERROR_MESSAGES.DEFAULT(e))
        else:
            if engine == "pinecone":
                try:
                    from open_webui.retrieval.models.pinecone_reranker import (
                        PineconeReranker,
                    )

                    rf = PineconeReranker(
                        api_key=None,  # Will use PINECONE_API_KEY from environment
                        model=reranking_model,
                    )
                except Exception as e:
                    log.error(f"PineconeReranking: {e}")
                    raise Exception(ERROR_MESSAGES.DEFAULT(e))
            elif engine == "external":
                try:
                    from open_webui.retrieval.models.external import ExternalReranker

                    rf = ExternalReranker(
                        url=external_reranker_url,
                        api_key=external_reranker_api_key,
                        model=reranking_model,
                    )
                except Exception as e:
                    log.error(f"ExternalReranking: {e}")
                    raise Exception(ERROR_MESSAGES.DEFAULT(e))
            else:
                import sentence_transformers

                try:
                    rf = sentence_transformers.CrossEncoder(
                        get_model_path(reranking_model, auto_update),
                        device=DEVICE_TYPE,
                        trust_remote_code=RAG_RERANKING_MODEL_TRUST_REMOTE_CODE,
                        backend=SENTENCE_TRANSFORMERS_CROSS_ENCODER_BACKEND,
                        model_kwargs=SENTENCE_TRANSFORMERS_CROSS_ENCODER_MODEL_KWARGS,
                    )
                except Exception as e:
                    log.error(f"CrossEncoder: {e}")
                    raise Exception(ERROR_MESSAGES.DEFAULT("CrossEncoder error"))

                # Safely adjust pad_token_id if missing as some models do not have this in config
                try:
                    model_cfg = getattr(rf, "model", None)
                    if model_cfg and hasattr(model_cfg, "config"):
                        cfg = model_cfg.config
                        if getattr(cfg, "pad_token_id", None) is None:
                            # Fallback to eos_token_id when available
                            eos = getattr(cfg, "eos_token_id", None)
                            if eos is not None:
                                cfg.pad_token_id = eos
                                log.debug(
                                    f"Missing pad_token_id detected; set to eos_token_id={eos}"
                                )
                            else:
                                log.warning(
                                    "Neither pad_token_id nor eos_token_id present in model config"
                                )
                except Exception as e2:
                    log.warning(f"Failed to adjust pad_token_id on CrossEncoder: {e2}")

    return rf


##########################################
#
# API routes
#
##########################################


router = APIRouter()


class CollectionNameForm(BaseModel):
    collection_name: Optional[str] = None


class ProcessUrlForm(CollectionNameForm):
    url: str


class SearchForm(BaseModel):
    queries: List[str]


@router.get("/")
async def get_status(request: Request):
    return {
        "status": True,
        "chunk_size": request.app.state.config.CHUNK_SIZE,
        "chunk_overlap": request.app.state.config.CHUNK_OVERLAP,
        "template": request.app.state.config.RAG_TEMPLATE,
        "embedding_engine": request.app.state.config.RAG_EMBEDDING_ENGINE,
        "embedding_model": request.app.state.config.RAG_EMBEDDING_MODEL,
        "reranking_model": request.app.state.config.RAG_RERANKING_MODEL,
        "embedding_batch_size": request.app.state.config.RAG_EMBEDDING_BATCH_SIZE,
    }


@router.get("/embedding")
async def get_embedding_config(request: Request, user=Depends(get_admin_user)):
    return {
        "status": True,
        "embedding_engine": request.app.state.config.RAG_EMBEDDING_ENGINE,
        "embedding_model": request.app.state.config.RAG_EMBEDDING_MODEL,
        "embedding_batch_size": request.app.state.config.RAG_EMBEDDING_BATCH_SIZE,
        "openai_config": {
            "url": request.app.state.config.RAG_OPENAI_API_BASE_URL,
            "key": request.app.state.config.RAG_OPENAI_API_KEY,
        },
        "ollama_config": {
            "url": request.app.state.config.RAG_OLLAMA_BASE_URL,
            "key": request.app.state.config.RAG_OLLAMA_API_KEY,
        },
        "azure_openai_config": {
            "url": request.app.state.config.RAG_AZURE_OPENAI_BASE_URL,
            "key": request.app.state.config.RAG_AZURE_OPENAI_API_KEY,
            "version": request.app.state.config.RAG_AZURE_OPENAI_API_VERSION,
        },
    }


class OpenAIConfigForm(BaseModel):
    url: str
    key: str


class OllamaConfigForm(BaseModel):
    url: str
    key: str


class AzureOpenAIConfigForm(BaseModel):
    url: str
    key: str
    version: str


class EmbeddingModelUpdateForm(BaseModel):
    openai_config: Optional[OpenAIConfigForm] = None
    ollama_config: Optional[OllamaConfigForm] = None
    azure_openai_config: Optional[AzureOpenAIConfigForm] = None
    embedding_engine: str
    embedding_model: str
    embedding_batch_size: Optional[int] = 1


@router.post("/embedding/update")
async def update_embedding_config(
    request: Request, form_data: EmbeddingModelUpdateForm, user=Depends(get_admin_user)
):
    log.info(
        f"Updating embedding model: {request.app.state.config.RAG_EMBEDDING_MODEL} to {form_data.embedding_model}"
    )
    if request.app.state.config.RAG_EMBEDDING_ENGINE == "":
        # unloads current internal embedding model and clears VRAM cache
        request.app.state.ef = None
        request.app.state.EMBEDDING_FUNCTION = None
        import gc

        gc.collect()
        if DEVICE_TYPE == "cuda":
            import torch

            if torch.cuda.is_available():
                torch.cuda.empty_cache()
    try:
        request.app.state.config.RAG_EMBEDDING_ENGINE = form_data.embedding_engine
        request.app.state.config.RAG_EMBEDDING_MODEL = form_data.embedding_model

        if request.app.state.config.RAG_EMBEDDING_ENGINE in [
            "ollama",
            "openai",
            "azure_openai",
        ]:
            if form_data.openai_config is not None:
                request.app.state.config.RAG_OPENAI_API_BASE_URL = (
                    form_data.openai_config.url
                )
                request.app.state.config.RAG_OPENAI_API_KEY = (
                    form_data.openai_config.key
                )

            if form_data.ollama_config is not None:
                request.app.state.config.RAG_OLLAMA_BASE_URL = (
                    form_data.ollama_config.url
                )
                request.app.state.config.RAG_OLLAMA_API_KEY = (
                    form_data.ollama_config.key
                )

            if form_data.azure_openai_config is not None:
                request.app.state.config.RAG_AZURE_OPENAI_BASE_URL = (
                    form_data.azure_openai_config.url
                )
                request.app.state.config.RAG_AZURE_OPENAI_API_KEY = (
                    form_data.azure_openai_config.key
                )
                request.app.state.config.RAG_AZURE_OPENAI_API_VERSION = (
                    form_data.azure_openai_config.version
                )

            request.app.state.config.RAG_EMBEDDING_BATCH_SIZE = (
                form_data.embedding_batch_size
            )

        request.app.state.ef = get_ef(
            request.app.state.config.RAG_EMBEDDING_ENGINE,
            request.app.state.config.RAG_EMBEDDING_MODEL,
        )

        request.app.state.EMBEDDING_FUNCTION = get_embedding_function(
            request.app.state.config.RAG_EMBEDDING_ENGINE,
            request.app.state.config.RAG_EMBEDDING_MODEL,
            request.app.state.ef,
            (
                request.app.state.config.RAG_OPENAI_API_BASE_URL
                if request.app.state.config.RAG_EMBEDDING_ENGINE == "openai"
                else (
                    request.app.state.config.RAG_OLLAMA_BASE_URL
                    if request.app.state.config.RAG_EMBEDDING_ENGINE == "ollama"
                    else request.app.state.config.RAG_AZURE_OPENAI_BASE_URL
                )
            ),
            (
                request.app.state.config.RAG_OPENAI_API_KEY
                if request.app.state.config.RAG_EMBEDDING_ENGINE == "openai"
                else (
                    request.app.state.config.RAG_OLLAMA_API_KEY
                    if request.app.state.config.RAG_EMBEDDING_ENGINE == "ollama"
                    else request.app.state.config.RAG_AZURE_OPENAI_API_KEY
                )
            ),
            request.app.state.config.RAG_EMBEDDING_BATCH_SIZE,
            azure_api_version=(
                request.app.state.config.RAG_AZURE_OPENAI_API_VERSION
                if request.app.state.config.RAG_EMBEDDING_ENGINE == "azure_openai"
                else None
            ),
        )

        return {
            "status": True,
            "embedding_engine": request.app.state.config.RAG_EMBEDDING_ENGINE,
            "embedding_model": request.app.state.config.RAG_EMBEDDING_MODEL,
            "embedding_batch_size": request.app.state.config.RAG_EMBEDDING_BATCH_SIZE,
            "openai_config": {
                "url": request.app.state.config.RAG_OPENAI_API_BASE_URL,
                "key": request.app.state.config.RAG_OPENAI_API_KEY,
            },
            "ollama_config": {
                "url": request.app.state.config.RAG_OLLAMA_BASE_URL,
                "key": request.app.state.config.RAG_OLLAMA_API_KEY,
            },
            "azure_openai_config": {
                "url": request.app.state.config.RAG_AZURE_OPENAI_BASE_URL,
                "key": request.app.state.config.RAG_AZURE_OPENAI_API_KEY,
                "version": request.app.state.config.RAG_AZURE_OPENAI_API_VERSION,
            },
        }
    except Exception as e:
        log.exception(f"Problem updating embedding model: {e}")
        raise HTTPException(
            status_code=status.HTTP_500_INTERNAL_SERVER_ERROR,
            detail=ERROR_MESSAGES.DEFAULT(e),
        )


@router.get("/config")
async def get_rag_config(request: Request, user=Depends(get_admin_user)):
    return {
        "status": True,
        # RAG settings
        "RAG_TEMPLATE": request.app.state.config.RAG_TEMPLATE,
        "TOP_K": request.app.state.config.TOP_K,
        "BYPASS_EMBEDDING_AND_RETRIEVAL": request.app.state.config.BYPASS_EMBEDDING_AND_RETRIEVAL,
        "RAG_FULL_CONTEXT": request.app.state.config.RAG_FULL_CONTEXT,
        # Hybrid search settings
        "ENABLE_RAG_HYBRID_SEARCH": request.app.state.config.ENABLE_RAG_HYBRID_SEARCH,
        "TOP_K_RERANKER": request.app.state.config.TOP_K_RERANKER,
        "RELEVANCE_THRESHOLD": request.app.state.config.RELEVANCE_THRESHOLD,
        "HYBRID_BM25_WEIGHT": request.app.state.config.HYBRID_BM25_WEIGHT,
        # Content extraction settings
        "CONTENT_EXTRACTION_ENGINE": request.app.state.config.CONTENT_EXTRACTION_ENGINE,
        "PDF_EXTRACT_IMAGES": request.app.state.config.PDF_EXTRACT_IMAGES,
        "DATALAB_MARKER_API_KEY": request.app.state.config.DATALAB_MARKER_API_KEY,
        "DATALAB_MARKER_API_BASE_URL": request.app.state.config.DATALAB_MARKER_API_BASE_URL,
        "DATALAB_MARKER_ADDITIONAL_CONFIG": request.app.state.config.DATALAB_MARKER_ADDITIONAL_CONFIG,
        "DATALAB_MARKER_SKIP_CACHE": request.app.state.config.DATALAB_MARKER_SKIP_CACHE,
        "DATALAB_MARKER_FORCE_OCR": request.app.state.config.DATALAB_MARKER_FORCE_OCR,
        "DATALAB_MARKER_PAGINATE": request.app.state.config.DATALAB_MARKER_PAGINATE,
        "DATALAB_MARKER_STRIP_EXISTING_OCR": request.app.state.config.DATALAB_MARKER_STRIP_EXISTING_OCR,
        "DATALAB_MARKER_DISABLE_IMAGE_EXTRACTION": request.app.state.config.DATALAB_MARKER_DISABLE_IMAGE_EXTRACTION,
        "DATALAB_MARKER_FORMAT_LINES": request.app.state.config.DATALAB_MARKER_FORMAT_LINES,
        "DATALAB_MARKER_USE_LLM": request.app.state.config.DATALAB_MARKER_USE_LLM,
        "DATALAB_MARKER_OUTPUT_FORMAT": request.app.state.config.DATALAB_MARKER_OUTPUT_FORMAT,
        "EXTERNAL_DOCUMENT_LOADER_URL": request.app.state.config.EXTERNAL_DOCUMENT_LOADER_URL,
        "EXTERNAL_DOCUMENT_LOADER_API_KEY": request.app.state.config.EXTERNAL_DOCUMENT_LOADER_API_KEY,
        "TIKA_SERVER_URL": request.app.state.config.TIKA_SERVER_URL,
        "DOCLING_SERVER_URL": request.app.state.config.DOCLING_SERVER_URL,
        "DOCLING_PARAMS": request.app.state.config.DOCLING_PARAMS,
        "DOCLING_DO_OCR": request.app.state.config.DOCLING_DO_OCR,
        "DOCLING_FORCE_OCR": request.app.state.config.DOCLING_FORCE_OCR,
        "DOCLING_OCR_ENGINE": request.app.state.config.DOCLING_OCR_ENGINE,
        "DOCLING_OCR_LANG": request.app.state.config.DOCLING_OCR_LANG,
        "DOCLING_PDF_BACKEND": request.app.state.config.DOCLING_PDF_BACKEND,
        "DOCLING_TABLE_MODE": request.app.state.config.DOCLING_TABLE_MODE,
        "DOCLING_PIPELINE": request.app.state.config.DOCLING_PIPELINE,
        "DOCLING_DO_PICTURE_DESCRIPTION": request.app.state.config.DOCLING_DO_PICTURE_DESCRIPTION,
        "DOCLING_PICTURE_DESCRIPTION_MODE": request.app.state.config.DOCLING_PICTURE_DESCRIPTION_MODE,
        "DOCLING_PICTURE_DESCRIPTION_LOCAL": request.app.state.config.DOCLING_PICTURE_DESCRIPTION_LOCAL,
        "DOCLING_PICTURE_DESCRIPTION_API": request.app.state.config.DOCLING_PICTURE_DESCRIPTION_API,
        "DOCUMENT_INTELLIGENCE_ENDPOINT": request.app.state.config.DOCUMENT_INTELLIGENCE_ENDPOINT,
        "DOCUMENT_INTELLIGENCE_KEY": request.app.state.config.DOCUMENT_INTELLIGENCE_KEY,
        "MISTRAL_OCR_API_BASE_URL": request.app.state.config.MISTRAL_OCR_API_BASE_URL,
        "MISTRAL_OCR_API_KEY": request.app.state.config.MISTRAL_OCR_API_KEY,
        # MinerU settings
        "MINERU_API_MODE": request.app.state.config.MINERU_API_MODE,
        "MINERU_API_URL": request.app.state.config.MINERU_API_URL,
        "MINERU_API_KEY": request.app.state.config.MINERU_API_KEY,
        "MINERU_PARAMS": request.app.state.config.MINERU_PARAMS,
        # Reranking settings
        "RAG_RERANKING_MODEL": request.app.state.config.RAG_RERANKING_MODEL,
        "RAG_RERANKING_ENGINE": request.app.state.config.RAG_RERANKING_ENGINE,
        "RAG_EXTERNAL_RERANKER_URL": request.app.state.config.RAG_EXTERNAL_RERANKER_URL,
        "RAG_EXTERNAL_RERANKER_API_KEY": request.app.state.config.RAG_EXTERNAL_RERANKER_API_KEY,
        # Chunking settings
        "TEXT_SPLITTER": request.app.state.config.TEXT_SPLITTER,
        "CHUNK_SIZE": request.app.state.config.CHUNK_SIZE,
        "CHUNK_OVERLAP": request.app.state.config.CHUNK_OVERLAP,
        # File upload settings
        "FILE_MAX_SIZE": request.app.state.config.FILE_MAX_SIZE,
        "FILE_MAX_COUNT": request.app.state.config.FILE_MAX_COUNT,
        "FILE_IMAGE_COMPRESSION_WIDTH": request.app.state.config.FILE_IMAGE_COMPRESSION_WIDTH,
        "FILE_IMAGE_COMPRESSION_HEIGHT": request.app.state.config.FILE_IMAGE_COMPRESSION_HEIGHT,
        "ALLOWED_FILE_EXTENSIONS": request.app.state.config.ALLOWED_FILE_EXTENSIONS,
        # Integration settings
        "ENABLE_GOOGLE_DRIVE_INTEGRATION": request.app.state.config.ENABLE_GOOGLE_DRIVE_INTEGRATION,
        "ENABLE_ONEDRIVE_INTEGRATION": request.app.state.config.ENABLE_ONEDRIVE_INTEGRATION,
        # Web search settings
        "web": {
            "ENABLE_WEB_SEARCH": request.app.state.config.ENABLE_WEB_SEARCH,
            "WEB_SEARCH_ENGINE": request.app.state.config.WEB_SEARCH_ENGINE,
            "WEB_SEARCH_TRUST_ENV": request.app.state.config.WEB_SEARCH_TRUST_ENV,
            "WEB_SEARCH_RESULT_COUNT": request.app.state.config.WEB_SEARCH_RESULT_COUNT,
            "WEB_SEARCH_CONCURRENT_REQUESTS": request.app.state.config.WEB_SEARCH_CONCURRENT_REQUESTS,
            "WEB_LOADER_CONCURRENT_REQUESTS": request.app.state.config.WEB_LOADER_CONCURRENT_REQUESTS,
            "WEB_SEARCH_DOMAIN_FILTER_LIST": request.app.state.config.WEB_SEARCH_DOMAIN_FILTER_LIST,
            "BYPASS_WEB_SEARCH_EMBEDDING_AND_RETRIEVAL": request.app.state.config.BYPASS_WEB_SEARCH_EMBEDDING_AND_RETRIEVAL,
            "BYPASS_WEB_SEARCH_WEB_LOADER": request.app.state.config.BYPASS_WEB_SEARCH_WEB_LOADER,
            "OLLAMA_CLOUD_WEB_SEARCH_API_KEY": request.app.state.config.OLLAMA_CLOUD_WEB_SEARCH_API_KEY,
            "SEARXNG_QUERY_URL": request.app.state.config.SEARXNG_QUERY_URL,
            "YACY_QUERY_URL": request.app.state.config.YACY_QUERY_URL,
            "YACY_USERNAME": request.app.state.config.YACY_USERNAME,
            "YACY_PASSWORD": request.app.state.config.YACY_PASSWORD,
            "GOOGLE_PSE_API_KEY": request.app.state.config.GOOGLE_PSE_API_KEY,
            "GOOGLE_PSE_ENGINE_ID": request.app.state.config.GOOGLE_PSE_ENGINE_ID,
            "BRAVE_SEARCH_API_KEY": request.app.state.config.BRAVE_SEARCH_API_KEY,
            "KAGI_SEARCH_API_KEY": request.app.state.config.KAGI_SEARCH_API_KEY,
            "MOJEEK_SEARCH_API_KEY": request.app.state.config.MOJEEK_SEARCH_API_KEY,
            "BOCHA_SEARCH_API_KEY": request.app.state.config.BOCHA_SEARCH_API_KEY,
            "SERPSTACK_API_KEY": request.app.state.config.SERPSTACK_API_KEY,
            "SERPSTACK_HTTPS": request.app.state.config.SERPSTACK_HTTPS,
            "SERPER_API_KEY": request.app.state.config.SERPER_API_KEY,
            "SERPLY_API_KEY": request.app.state.config.SERPLY_API_KEY,
            "TAVILY_API_KEY": request.app.state.config.TAVILY_API_KEY,
            "SEARCHAPI_API_KEY": request.app.state.config.SEARCHAPI_API_KEY,
            "SEARCHAPI_ENGINE": request.app.state.config.SEARCHAPI_ENGINE,
            "SERPAPI_API_KEY": request.app.state.config.SERPAPI_API_KEY,
            "SERPAPI_ENGINE": request.app.state.config.SERPAPI_ENGINE,
            "JINA_API_KEY": request.app.state.config.JINA_API_KEY,
            "BING_SEARCH_V7_ENDPOINT": request.app.state.config.BING_SEARCH_V7_ENDPOINT,
            "BING_SEARCH_V7_SUBSCRIPTION_KEY": request.app.state.config.BING_SEARCH_V7_SUBSCRIPTION_KEY,
            "EXA_API_KEY": request.app.state.config.EXA_API_KEY,
            "PERPLEXITY_API_KEY": request.app.state.config.PERPLEXITY_API_KEY,
            "PERPLEXITY_MODEL": request.app.state.config.PERPLEXITY_MODEL,
            "PERPLEXITY_SEARCH_CONTEXT_USAGE": request.app.state.config.PERPLEXITY_SEARCH_CONTEXT_USAGE,
            "SOUGOU_API_SID": request.app.state.config.SOUGOU_API_SID,
            "SOUGOU_API_SK": request.app.state.config.SOUGOU_API_SK,
            "WEB_LOADER_ENGINE": request.app.state.config.WEB_LOADER_ENGINE,
            "ENABLE_WEB_LOADER_SSL_VERIFICATION": request.app.state.config.ENABLE_WEB_LOADER_SSL_VERIFICATION,
            "PLAYWRIGHT_WS_URL": request.app.state.config.PLAYWRIGHT_WS_URL,
            "PLAYWRIGHT_TIMEOUT": request.app.state.config.PLAYWRIGHT_TIMEOUT,
            "FIRECRAWL_API_KEY": request.app.state.config.FIRECRAWL_API_KEY,
            "FIRECRAWL_API_BASE_URL": request.app.state.config.FIRECRAWL_API_BASE_URL,
            "TAVILY_EXTRACT_DEPTH": request.app.state.config.TAVILY_EXTRACT_DEPTH,
            "EXTERNAL_WEB_SEARCH_URL": request.app.state.config.EXTERNAL_WEB_SEARCH_URL,
            "EXTERNAL_WEB_SEARCH_API_KEY": request.app.state.config.EXTERNAL_WEB_SEARCH_API_KEY,
            "EXTERNAL_WEB_LOADER_URL": request.app.state.config.EXTERNAL_WEB_LOADER_URL,
            "EXTERNAL_WEB_LOADER_API_KEY": request.app.state.config.EXTERNAL_WEB_LOADER_API_KEY,
            "YOUTUBE_LOADER_LANGUAGE": request.app.state.config.YOUTUBE_LOADER_LANGUAGE,
            "YOUTUBE_LOADER_PROXY_URL": request.app.state.config.YOUTUBE_LOADER_PROXY_URL,
            "YOUTUBE_LOADER_TRANSLATION": request.app.state.YOUTUBE_LOADER_TRANSLATION,
        },
    }


class WebConfig(BaseModel):
    ENABLE_WEB_SEARCH: Optional[bool] = None
    WEB_SEARCH_ENGINE: Optional[str] = None
    WEB_SEARCH_TRUST_ENV: Optional[bool] = None
    WEB_SEARCH_RESULT_COUNT: Optional[int] = None
    WEB_SEARCH_CONCURRENT_REQUESTS: Optional[int] = None
    WEB_LOADER_CONCURRENT_REQUESTS: Optional[int] = None
    WEB_SEARCH_DOMAIN_FILTER_LIST: Optional[List[str]] = []
    BYPASS_WEB_SEARCH_EMBEDDING_AND_RETRIEVAL: Optional[bool] = None
    BYPASS_WEB_SEARCH_WEB_LOADER: Optional[bool] = None
    OLLAMA_CLOUD_WEB_SEARCH_API_KEY: Optional[str] = None
    SEARXNG_QUERY_URL: Optional[str] = None
    YACY_QUERY_URL: Optional[str] = None
    YACY_USERNAME: Optional[str] = None
    YACY_PASSWORD: Optional[str] = None
    GOOGLE_PSE_API_KEY: Optional[str] = None
    GOOGLE_PSE_ENGINE_ID: Optional[str] = None
    BRAVE_SEARCH_API_KEY: Optional[str] = None
    KAGI_SEARCH_API_KEY: Optional[str] = None
    MOJEEK_SEARCH_API_KEY: Optional[str] = None
    BOCHA_SEARCH_API_KEY: Optional[str] = None
    SERPSTACK_API_KEY: Optional[str] = None
    SERPSTACK_HTTPS: Optional[bool] = None
    SERPER_API_KEY: Optional[str] = None
    SERPLY_API_KEY: Optional[str] = None
    TAVILY_API_KEY: Optional[str] = None
    SEARCHAPI_API_KEY: Optional[str] = None
    SEARCHAPI_ENGINE: Optional[str] = None
    SERPAPI_API_KEY: Optional[str] = None
    SERPAPI_ENGINE: Optional[str] = None
    JINA_API_KEY: Optional[str] = None
    BING_SEARCH_V7_ENDPOINT: Optional[str] = None
    BING_SEARCH_V7_SUBSCRIPTION_KEY: Optional[str] = None
    EXA_API_KEY: Optional[str] = None
    PERPLEXITY_API_KEY: Optional[str] = None
    PERPLEXITY_MODEL: Optional[str] = None
    PERPLEXITY_SEARCH_CONTEXT_USAGE: Optional[str] = None
    SOUGOU_API_SID: Optional[str] = None
    SOUGOU_API_SK: Optional[str] = None
    WEB_LOADER_ENGINE: Optional[str] = None
    ENABLE_WEB_LOADER_SSL_VERIFICATION: Optional[bool] = None
    PLAYWRIGHT_WS_URL: Optional[str] = None
    PLAYWRIGHT_TIMEOUT: Optional[int] = None
    FIRECRAWL_API_KEY: Optional[str] = None
    FIRECRAWL_API_BASE_URL: Optional[str] = None
    TAVILY_EXTRACT_DEPTH: Optional[str] = None
    EXTERNAL_WEB_SEARCH_URL: Optional[str] = None
    EXTERNAL_WEB_SEARCH_API_KEY: Optional[str] = None
    EXTERNAL_WEB_LOADER_URL: Optional[str] = None
    EXTERNAL_WEB_LOADER_API_KEY: Optional[str] = None
    YOUTUBE_LOADER_LANGUAGE: Optional[List[str]] = None
    YOUTUBE_LOADER_PROXY_URL: Optional[str] = None
    YOUTUBE_LOADER_TRANSLATION: Optional[str] = None


class ConfigForm(BaseModel):
    # RAG settings
    RAG_TEMPLATE: Optional[str] = None
    TOP_K: Optional[int] = None
    BYPASS_EMBEDDING_AND_RETRIEVAL: Optional[bool] = None
    RAG_FULL_CONTEXT: Optional[bool] = None

    # Hybrid search settings
    ENABLE_RAG_HYBRID_SEARCH: Optional[bool] = None
    TOP_K_RERANKER: Optional[int] = None
    RELEVANCE_THRESHOLD: Optional[float] = None
    HYBRID_BM25_WEIGHT: Optional[float] = None

    # Content extraction settings
    CONTENT_EXTRACTION_ENGINE: Optional[str] = None
    PDF_EXTRACT_IMAGES: Optional[bool] = None

    DATALAB_MARKER_API_KEY: Optional[str] = None
    DATALAB_MARKER_API_BASE_URL: Optional[str] = None
    DATALAB_MARKER_ADDITIONAL_CONFIG: Optional[str] = None
    DATALAB_MARKER_SKIP_CACHE: Optional[bool] = None
    DATALAB_MARKER_FORCE_OCR: Optional[bool] = None
    DATALAB_MARKER_PAGINATE: Optional[bool] = None
    DATALAB_MARKER_STRIP_EXISTING_OCR: Optional[bool] = None
    DATALAB_MARKER_DISABLE_IMAGE_EXTRACTION: Optional[bool] = None
    DATALAB_MARKER_FORMAT_LINES: Optional[bool] = None
    DATALAB_MARKER_USE_LLM: Optional[bool] = None
    DATALAB_MARKER_OUTPUT_FORMAT: Optional[str] = None

    EXTERNAL_DOCUMENT_LOADER_URL: Optional[str] = None
    EXTERNAL_DOCUMENT_LOADER_API_KEY: Optional[str] = None

    TIKA_SERVER_URL: Optional[str] = None
    DOCLING_SERVER_URL: Optional[str] = None
    DOCLING_PARAMS: Optional[dict] = None
    DOCLING_DO_OCR: Optional[bool] = None
    DOCLING_FORCE_OCR: Optional[bool] = None
    DOCLING_OCR_ENGINE: Optional[str] = None
    DOCLING_OCR_LANG: Optional[str] = None
    DOCLING_PDF_BACKEND: Optional[str] = None
    DOCLING_TABLE_MODE: Optional[str] = None
    DOCLING_PIPELINE: Optional[str] = None
    DOCLING_DO_PICTURE_DESCRIPTION: Optional[bool] = None
    DOCLING_PICTURE_DESCRIPTION_MODE: Optional[str] = None
    DOCLING_PICTURE_DESCRIPTION_LOCAL: Optional[dict] = None
    DOCLING_PICTURE_DESCRIPTION_API: Optional[dict] = None
    DOCUMENT_INTELLIGENCE_ENDPOINT: Optional[str] = None
    DOCUMENT_INTELLIGENCE_KEY: Optional[str] = None
    MISTRAL_OCR_API_BASE_URL: Optional[str] = None
    MISTRAL_OCR_API_KEY: Optional[str] = None

    # MinerU settings
    MINERU_API_MODE: Optional[str] = None
    MINERU_API_URL: Optional[str] = None
    MINERU_API_KEY: Optional[str] = None
    MINERU_PARAMS: Optional[dict] = None

    # Reranking settings
    RAG_RERANKING_MODEL: Optional[str] = None
    RAG_RERANKING_ENGINE: Optional[str] = None
    RAG_EXTERNAL_RERANKER_URL: Optional[str] = None
    RAG_EXTERNAL_RERANKER_API_KEY: Optional[str] = None

    # Chunking settings
    TEXT_SPLITTER: Optional[str] = None
    CHUNK_SIZE: Optional[int] = None
    CHUNK_OVERLAP: Optional[int] = None

    # File upload settings
    FILE_MAX_SIZE: Optional[int] = None
    FILE_MAX_COUNT: Optional[int] = None
    FILE_IMAGE_COMPRESSION_WIDTH: Optional[int] = None
    FILE_IMAGE_COMPRESSION_HEIGHT: Optional[int] = None
    ALLOWED_FILE_EXTENSIONS: Optional[List[str]] = None

    # Integration settings
    ENABLE_GOOGLE_DRIVE_INTEGRATION: Optional[bool] = None
    ENABLE_ONEDRIVE_INTEGRATION: Optional[bool] = None

    # Web search settings
    web: Optional[WebConfig] = None


@router.post("/config/update")
async def update_rag_config(
    request: Request, form_data: ConfigForm, user=Depends(get_admin_user)
):
    # RAG settings
    request.app.state.config.RAG_TEMPLATE = (
        form_data.RAG_TEMPLATE
        if form_data.RAG_TEMPLATE is not None
        else request.app.state.config.RAG_TEMPLATE
    )
    request.app.state.config.TOP_K = (
        form_data.TOP_K
        if form_data.TOP_K is not None
        else request.app.state.config.TOP_K
    )
    request.app.state.config.BYPASS_EMBEDDING_AND_RETRIEVAL = (
        form_data.BYPASS_EMBEDDING_AND_RETRIEVAL
        if form_data.BYPASS_EMBEDDING_AND_RETRIEVAL is not None
        else request.app.state.config.BYPASS_EMBEDDING_AND_RETRIEVAL
    )
    request.app.state.config.RAG_FULL_CONTEXT = (
        form_data.RAG_FULL_CONTEXT
        if form_data.RAG_FULL_CONTEXT is not None
        else request.app.state.config.RAG_FULL_CONTEXT
    )

    # Hybrid search settings
    request.app.state.config.ENABLE_RAG_HYBRID_SEARCH = (
        form_data.ENABLE_RAG_HYBRID_SEARCH
        if form_data.ENABLE_RAG_HYBRID_SEARCH is not None
        else request.app.state.config.ENABLE_RAG_HYBRID_SEARCH
    )

    request.app.state.config.TOP_K_RERANKER = (
        form_data.TOP_K_RERANKER
        if form_data.TOP_K_RERANKER is not None
        else request.app.state.config.TOP_K_RERANKER
    )
    request.app.state.config.RELEVANCE_THRESHOLD = (
        form_data.RELEVANCE_THRESHOLD
        if form_data.RELEVANCE_THRESHOLD is not None
        else request.app.state.config.RELEVANCE_THRESHOLD
    )
    request.app.state.config.HYBRID_BM25_WEIGHT = (
        form_data.HYBRID_BM25_WEIGHT
        if form_data.HYBRID_BM25_WEIGHT is not None
        else request.app.state.config.HYBRID_BM25_WEIGHT
    )

    # Content extraction settings
    request.app.state.config.CONTENT_EXTRACTION_ENGINE = (
        form_data.CONTENT_EXTRACTION_ENGINE
        if form_data.CONTENT_EXTRACTION_ENGINE is not None
        else request.app.state.config.CONTENT_EXTRACTION_ENGINE
    )
    request.app.state.config.PDF_EXTRACT_IMAGES = (
        form_data.PDF_EXTRACT_IMAGES
        if form_data.PDF_EXTRACT_IMAGES is not None
        else request.app.state.config.PDF_EXTRACT_IMAGES
    )
    request.app.state.config.DATALAB_MARKER_API_KEY = (
        form_data.DATALAB_MARKER_API_KEY
        if form_data.DATALAB_MARKER_API_KEY is not None
        else request.app.state.config.DATALAB_MARKER_API_KEY
    )
    request.app.state.config.DATALAB_MARKER_API_BASE_URL = (
        form_data.DATALAB_MARKER_API_BASE_URL
        if form_data.DATALAB_MARKER_API_BASE_URL is not None
        else request.app.state.config.DATALAB_MARKER_API_BASE_URL
    )
    request.app.state.config.DATALAB_MARKER_ADDITIONAL_CONFIG = (
        form_data.DATALAB_MARKER_ADDITIONAL_CONFIG
        if form_data.DATALAB_MARKER_ADDITIONAL_CONFIG is not None
        else request.app.state.config.DATALAB_MARKER_ADDITIONAL_CONFIG
    )
    request.app.state.config.DATALAB_MARKER_SKIP_CACHE = (
        form_data.DATALAB_MARKER_SKIP_CACHE
        if form_data.DATALAB_MARKER_SKIP_CACHE is not None
        else request.app.state.config.DATALAB_MARKER_SKIP_CACHE
    )
    request.app.state.config.DATALAB_MARKER_FORCE_OCR = (
        form_data.DATALAB_MARKER_FORCE_OCR
        if form_data.DATALAB_MARKER_FORCE_OCR is not None
        else request.app.state.config.DATALAB_MARKER_FORCE_OCR
    )
    request.app.state.config.DATALAB_MARKER_PAGINATE = (
        form_data.DATALAB_MARKER_PAGINATE
        if form_data.DATALAB_MARKER_PAGINATE is not None
        else request.app.state.config.DATALAB_MARKER_PAGINATE
    )
    request.app.state.config.DATALAB_MARKER_STRIP_EXISTING_OCR = (
        form_data.DATALAB_MARKER_STRIP_EXISTING_OCR
        if form_data.DATALAB_MARKER_STRIP_EXISTING_OCR is not None
        else request.app.state.config.DATALAB_MARKER_STRIP_EXISTING_OCR
    )
    request.app.state.config.DATALAB_MARKER_DISABLE_IMAGE_EXTRACTION = (
        form_data.DATALAB_MARKER_DISABLE_IMAGE_EXTRACTION
        if form_data.DATALAB_MARKER_DISABLE_IMAGE_EXTRACTION is not None
        else request.app.state.config.DATALAB_MARKER_DISABLE_IMAGE_EXTRACTION
    )
    request.app.state.config.DATALAB_MARKER_FORMAT_LINES = (
        form_data.DATALAB_MARKER_FORMAT_LINES
        if form_data.DATALAB_MARKER_FORMAT_LINES is not None
        else request.app.state.config.DATALAB_MARKER_FORMAT_LINES
    )
    request.app.state.config.DATALAB_MARKER_OUTPUT_FORMAT = (
        form_data.DATALAB_MARKER_OUTPUT_FORMAT
        if form_data.DATALAB_MARKER_OUTPUT_FORMAT is not None
        else request.app.state.config.DATALAB_MARKER_OUTPUT_FORMAT
    )
    request.app.state.config.DATALAB_MARKER_USE_LLM = (
        form_data.DATALAB_MARKER_USE_LLM
        if form_data.DATALAB_MARKER_USE_LLM is not None
        else request.app.state.config.DATALAB_MARKER_USE_LLM
    )
    request.app.state.config.EXTERNAL_DOCUMENT_LOADER_URL = (
        form_data.EXTERNAL_DOCUMENT_LOADER_URL
        if form_data.EXTERNAL_DOCUMENT_LOADER_URL is not None
        else request.app.state.config.EXTERNAL_DOCUMENT_LOADER_URL
    )
    request.app.state.config.EXTERNAL_DOCUMENT_LOADER_API_KEY = (
        form_data.EXTERNAL_DOCUMENT_LOADER_API_KEY
        if form_data.EXTERNAL_DOCUMENT_LOADER_API_KEY is not None
        else request.app.state.config.EXTERNAL_DOCUMENT_LOADER_API_KEY
    )
    request.app.state.config.TIKA_SERVER_URL = (
        form_data.TIKA_SERVER_URL
        if form_data.TIKA_SERVER_URL is not None
        else request.app.state.config.TIKA_SERVER_URL
    )
    request.app.state.config.DOCLING_SERVER_URL = (
        form_data.DOCLING_SERVER_URL
        if form_data.DOCLING_SERVER_URL is not None
        else request.app.state.config.DOCLING_SERVER_URL
    )
    request.app.state.config.DOCLING_PARAMS = (
        form_data.DOCLING_PARAMS
        if form_data.DOCLING_PARAMS is not None
        else request.app.state.config.DOCLING_PARAMS
    )
    request.app.state.config.DOCLING_DO_OCR = (
        form_data.DOCLING_DO_OCR
        if form_data.DOCLING_DO_OCR is not None
        else request.app.state.config.DOCLING_DO_OCR
    )
    request.app.state.config.DOCLING_FORCE_OCR = (
        form_data.DOCLING_FORCE_OCR
        if form_data.DOCLING_FORCE_OCR is not None
        else request.app.state.config.DOCLING_FORCE_OCR
    )
    request.app.state.config.DOCLING_OCR_ENGINE = (
        form_data.DOCLING_OCR_ENGINE
        if form_data.DOCLING_OCR_ENGINE is not None
        else request.app.state.config.DOCLING_OCR_ENGINE
    )
    request.app.state.config.DOCLING_OCR_LANG = (
        form_data.DOCLING_OCR_LANG
        if form_data.DOCLING_OCR_LANG is not None
        else request.app.state.config.DOCLING_OCR_LANG
    )
    request.app.state.config.DOCLING_PDF_BACKEND = (
        form_data.DOCLING_PDF_BACKEND
        if form_data.DOCLING_PDF_BACKEND is not None
        else request.app.state.config.DOCLING_PDF_BACKEND
    )
    request.app.state.config.DOCLING_TABLE_MODE = (
        form_data.DOCLING_TABLE_MODE
        if form_data.DOCLING_TABLE_MODE is not None
        else request.app.state.config.DOCLING_TABLE_MODE
    )
    request.app.state.config.DOCLING_PIPELINE = (
        form_data.DOCLING_PIPELINE
        if form_data.DOCLING_PIPELINE is not None
        else request.app.state.config.DOCLING_PIPELINE
    )
    request.app.state.config.DOCLING_DO_PICTURE_DESCRIPTION = (
        form_data.DOCLING_DO_PICTURE_DESCRIPTION
        if form_data.DOCLING_DO_PICTURE_DESCRIPTION is not None
        else request.app.state.config.DOCLING_DO_PICTURE_DESCRIPTION
    )

    request.app.state.config.DOCLING_PICTURE_DESCRIPTION_MODE = (
        form_data.DOCLING_PICTURE_DESCRIPTION_MODE
        if form_data.DOCLING_PICTURE_DESCRIPTION_MODE is not None
        else request.app.state.config.DOCLING_PICTURE_DESCRIPTION_MODE
    )
    request.app.state.config.DOCLING_PICTURE_DESCRIPTION_LOCAL = (
        form_data.DOCLING_PICTURE_DESCRIPTION_LOCAL
        if form_data.DOCLING_PICTURE_DESCRIPTION_LOCAL is not None
        else request.app.state.config.DOCLING_PICTURE_DESCRIPTION_LOCAL
    )
    request.app.state.config.DOCLING_PICTURE_DESCRIPTION_API = (
        form_data.DOCLING_PICTURE_DESCRIPTION_API
        if form_data.DOCLING_PICTURE_DESCRIPTION_API is not None
        else request.app.state.config.DOCLING_PICTURE_DESCRIPTION_API
    )

    request.app.state.config.DOCUMENT_INTELLIGENCE_ENDPOINT = (
        form_data.DOCUMENT_INTELLIGENCE_ENDPOINT
        if form_data.DOCUMENT_INTELLIGENCE_ENDPOINT is not None
        else request.app.state.config.DOCUMENT_INTELLIGENCE_ENDPOINT
    )
    request.app.state.config.DOCUMENT_INTELLIGENCE_KEY = (
        form_data.DOCUMENT_INTELLIGENCE_KEY
        if form_data.DOCUMENT_INTELLIGENCE_KEY is not None
        else request.app.state.config.DOCUMENT_INTELLIGENCE_KEY
    )

    request.app.state.config.MISTRAL_OCR_API_BASE_URL = (
        form_data.MISTRAL_OCR_API_BASE_URL
        if form_data.MISTRAL_OCR_API_BASE_URL is not None
        else request.app.state.config.MISTRAL_OCR_API_BASE_URL
    )
    request.app.state.config.MISTRAL_OCR_API_KEY = (
        form_data.MISTRAL_OCR_API_KEY
        if form_data.MISTRAL_OCR_API_KEY is not None
        else request.app.state.config.MISTRAL_OCR_API_KEY
    )

    # MinerU settings
    request.app.state.config.MINERU_API_MODE = (
        form_data.MINERU_API_MODE
        if form_data.MINERU_API_MODE is not None
        else request.app.state.config.MINERU_API_MODE
    )
    request.app.state.config.MINERU_API_URL = (
        form_data.MINERU_API_URL
        if form_data.MINERU_API_URL is not None
        else request.app.state.config.MINERU_API_URL
    )
    request.app.state.config.MINERU_API_KEY = (
        form_data.MINERU_API_KEY
        if form_data.MINERU_API_KEY is not None
        else request.app.state.config.MINERU_API_KEY
    )
    request.app.state.config.MINERU_PARAMS = (
        form_data.MINERU_PARAMS
        if form_data.MINERU_PARAMS is not None
        else request.app.state.config.MINERU_PARAMS
    )

    # Reranking settings
    if request.app.state.config.RAG_RERANKING_ENGINE == "":
        # Unloading the internal reranker and clear VRAM memory
        request.app.state.rf = None
        request.app.state.RERANKING_FUNCTION = None
        import gc

        gc.collect()
        if DEVICE_TYPE == "cuda":
            import torch

            if torch.cuda.is_available():
                torch.cuda.empty_cache()
    request.app.state.config.RAG_RERANKING_ENGINE = (
        form_data.RAG_RERANKING_ENGINE
        if form_data.RAG_RERANKING_ENGINE is not None
        else request.app.state.config.RAG_RERANKING_ENGINE
    )

    request.app.state.config.RAG_EXTERNAL_RERANKER_URL = (
        form_data.RAG_EXTERNAL_RERANKER_URL
        if form_data.RAG_EXTERNAL_RERANKER_URL is not None
        else request.app.state.config.RAG_EXTERNAL_RERANKER_URL
    )

    request.app.state.config.RAG_EXTERNAL_RERANKER_API_KEY = (
        form_data.RAG_EXTERNAL_RERANKER_API_KEY
        if form_data.RAG_EXTERNAL_RERANKER_API_KEY is not None
        else request.app.state.config.RAG_EXTERNAL_RERANKER_API_KEY
    )

    log.info(
        f"Updating reranking model: {request.app.state.config.RAG_RERANKING_MODEL} to {form_data.RAG_RERANKING_MODEL}"
    )
    try:
        request.app.state.config.RAG_RERANKING_MODEL = (
            form_data.RAG_RERANKING_MODEL
            if form_data.RAG_RERANKING_MODEL is not None
            else request.app.state.config.RAG_RERANKING_MODEL
        )

        try:
            if (
                request.app.state.config.ENABLE_RAG_HYBRID_SEARCH
                and not request.app.state.config.BYPASS_EMBEDDING_AND_RETRIEVAL
            ):
                request.app.state.rf = get_rf(
                    request.app.state.config.RAG_RERANKING_ENGINE,
                    request.app.state.config.RAG_RERANKING_MODEL,
                    request.app.state.config.RAG_EXTERNAL_RERANKER_URL,
                    request.app.state.config.RAG_EXTERNAL_RERANKER_API_KEY,
                    True,
                )

                request.app.state.RERANKING_FUNCTION = get_reranking_function(
                    request.app.state.config.RAG_RERANKING_ENGINE,
                    request.app.state.config.RAG_RERANKING_MODEL,
                    request.app.state.rf,
                )
        except Exception as e:
            log.error(f"Error loading reranking model: {e}")
            request.app.state.config.ENABLE_RAG_HYBRID_SEARCH = False
    except Exception as e:
        log.exception(f"Problem updating reranking model: {e}")
        raise HTTPException(
            status_code=status.HTTP_500_INTERNAL_SERVER_ERROR,
            detail=ERROR_MESSAGES.DEFAULT(e),
        )

    # Chunking settings
    request.app.state.config.TEXT_SPLITTER = (
        form_data.TEXT_SPLITTER
        if form_data.TEXT_SPLITTER is not None
        else request.app.state.config.TEXT_SPLITTER
    )
    request.app.state.config.CHUNK_SIZE = (
        form_data.CHUNK_SIZE
        if form_data.CHUNK_SIZE is not None
        else request.app.state.config.CHUNK_SIZE
    )
    request.app.state.config.CHUNK_OVERLAP = (
        form_data.CHUNK_OVERLAP
        if form_data.CHUNK_OVERLAP is not None
        else request.app.state.config.CHUNK_OVERLAP
    )

    # File upload settings
    request.app.state.config.FILE_MAX_SIZE = form_data.FILE_MAX_SIZE
    request.app.state.config.FILE_MAX_COUNT = form_data.FILE_MAX_COUNT
    request.app.state.config.FILE_IMAGE_COMPRESSION_WIDTH = (
        form_data.FILE_IMAGE_COMPRESSION_WIDTH
    )
    request.app.state.config.FILE_IMAGE_COMPRESSION_HEIGHT = (
        form_data.FILE_IMAGE_COMPRESSION_HEIGHT
    )
    request.app.state.config.ALLOWED_FILE_EXTENSIONS = (
        form_data.ALLOWED_FILE_EXTENSIONS
        if form_data.ALLOWED_FILE_EXTENSIONS is not None
        else request.app.state.config.ALLOWED_FILE_EXTENSIONS
    )

    # Integration settings
    request.app.state.config.ENABLE_GOOGLE_DRIVE_INTEGRATION = (
        form_data.ENABLE_GOOGLE_DRIVE_INTEGRATION
        if form_data.ENABLE_GOOGLE_DRIVE_INTEGRATION is not None
        else request.app.state.config.ENABLE_GOOGLE_DRIVE_INTEGRATION
    )
    request.app.state.config.ENABLE_ONEDRIVE_INTEGRATION = (
        form_data.ENABLE_ONEDRIVE_INTEGRATION
        if form_data.ENABLE_ONEDRIVE_INTEGRATION is not None
        else request.app.state.config.ENABLE_ONEDRIVE_INTEGRATION
    )

    if form_data.web is not None:
        # Web search settings
        request.app.state.config.ENABLE_WEB_SEARCH = form_data.web.ENABLE_WEB_SEARCH
        request.app.state.config.WEB_SEARCH_ENGINE = form_data.web.WEB_SEARCH_ENGINE
        request.app.state.config.WEB_SEARCH_TRUST_ENV = (
            form_data.web.WEB_SEARCH_TRUST_ENV
        )
        request.app.state.config.WEB_SEARCH_RESULT_COUNT = (
            form_data.web.WEB_SEARCH_RESULT_COUNT
        )
        request.app.state.config.WEB_SEARCH_CONCURRENT_REQUESTS = (
            form_data.web.WEB_SEARCH_CONCURRENT_REQUESTS
        )
        request.app.state.config.WEB_LOADER_CONCURRENT_REQUESTS = (
            form_data.web.WEB_LOADER_CONCURRENT_REQUESTS
        )
        request.app.state.config.WEB_SEARCH_DOMAIN_FILTER_LIST = (
            form_data.web.WEB_SEARCH_DOMAIN_FILTER_LIST
        )
        request.app.state.config.BYPASS_WEB_SEARCH_EMBEDDING_AND_RETRIEVAL = (
            form_data.web.BYPASS_WEB_SEARCH_EMBEDDING_AND_RETRIEVAL
        )
        request.app.state.config.BYPASS_WEB_SEARCH_WEB_LOADER = (
            form_data.web.BYPASS_WEB_SEARCH_WEB_LOADER
        )
        request.app.state.config.OLLAMA_CLOUD_WEB_SEARCH_API_KEY = (
            form_data.web.OLLAMA_CLOUD_WEB_SEARCH_API_KEY
        )
        request.app.state.config.SEARXNG_QUERY_URL = form_data.web.SEARXNG_QUERY_URL
        request.app.state.config.YACY_QUERY_URL = form_data.web.YACY_QUERY_URL
        request.app.state.config.YACY_USERNAME = form_data.web.YACY_USERNAME
        request.app.state.config.YACY_PASSWORD = form_data.web.YACY_PASSWORD
        request.app.state.config.GOOGLE_PSE_API_KEY = form_data.web.GOOGLE_PSE_API_KEY
        request.app.state.config.GOOGLE_PSE_ENGINE_ID = (
            form_data.web.GOOGLE_PSE_ENGINE_ID
        )
        request.app.state.config.BRAVE_SEARCH_API_KEY = (
            form_data.web.BRAVE_SEARCH_API_KEY
        )
        request.app.state.config.KAGI_SEARCH_API_KEY = form_data.web.KAGI_SEARCH_API_KEY
        request.app.state.config.MOJEEK_SEARCH_API_KEY = (
            form_data.web.MOJEEK_SEARCH_API_KEY
        )
        request.app.state.config.BOCHA_SEARCH_API_KEY = (
            form_data.web.BOCHA_SEARCH_API_KEY
        )
        request.app.state.config.SERPSTACK_API_KEY = form_data.web.SERPSTACK_API_KEY
        request.app.state.config.SERPSTACK_HTTPS = form_data.web.SERPSTACK_HTTPS
        request.app.state.config.SERPER_API_KEY = form_data.web.SERPER_API_KEY
        request.app.state.config.SERPLY_API_KEY = form_data.web.SERPLY_API_KEY
        request.app.state.config.TAVILY_API_KEY = form_data.web.TAVILY_API_KEY
        request.app.state.config.SEARCHAPI_API_KEY = form_data.web.SEARCHAPI_API_KEY
        request.app.state.config.SEARCHAPI_ENGINE = form_data.web.SEARCHAPI_ENGINE
        request.app.state.config.SERPAPI_API_KEY = form_data.web.SERPAPI_API_KEY
        request.app.state.config.SERPAPI_ENGINE = form_data.web.SERPAPI_ENGINE
        request.app.state.config.JINA_API_KEY = form_data.web.JINA_API_KEY
        request.app.state.config.BING_SEARCH_V7_ENDPOINT = (
            form_data.web.BING_SEARCH_V7_ENDPOINT
        )
        request.app.state.config.BING_SEARCH_V7_SUBSCRIPTION_KEY = (
            form_data.web.BING_SEARCH_V7_SUBSCRIPTION_KEY
        )
        request.app.state.config.EXA_API_KEY = form_data.web.EXA_API_KEY
        request.app.state.config.PERPLEXITY_API_KEY = form_data.web.PERPLEXITY_API_KEY
        request.app.state.config.PERPLEXITY_MODEL = form_data.web.PERPLEXITY_MODEL
        request.app.state.config.PERPLEXITY_SEARCH_CONTEXT_USAGE = (
            form_data.web.PERPLEXITY_SEARCH_CONTEXT_USAGE
        )
        request.app.state.config.SOUGOU_API_SID = form_data.web.SOUGOU_API_SID
        request.app.state.config.SOUGOU_API_SK = form_data.web.SOUGOU_API_SK

        # Web loader settings
        request.app.state.config.WEB_LOADER_ENGINE = form_data.web.WEB_LOADER_ENGINE
        request.app.state.config.ENABLE_WEB_LOADER_SSL_VERIFICATION = (
            form_data.web.ENABLE_WEB_LOADER_SSL_VERIFICATION
        )
        request.app.state.config.PLAYWRIGHT_WS_URL = form_data.web.PLAYWRIGHT_WS_URL
        request.app.state.config.PLAYWRIGHT_TIMEOUT = form_data.web.PLAYWRIGHT_TIMEOUT
        request.app.state.config.FIRECRAWL_API_KEY = form_data.web.FIRECRAWL_API_KEY
        request.app.state.config.FIRECRAWL_API_BASE_URL = (
            form_data.web.FIRECRAWL_API_BASE_URL
        )
        request.app.state.config.EXTERNAL_WEB_SEARCH_URL = (
            form_data.web.EXTERNAL_WEB_SEARCH_URL
        )
        request.app.state.config.EXTERNAL_WEB_SEARCH_API_KEY = (
            form_data.web.EXTERNAL_WEB_SEARCH_API_KEY
        )
        request.app.state.config.EXTERNAL_WEB_LOADER_URL = (
            form_data.web.EXTERNAL_WEB_LOADER_URL
        )
        request.app.state.config.EXTERNAL_WEB_LOADER_API_KEY = (
            form_data.web.EXTERNAL_WEB_LOADER_API_KEY
        )
        request.app.state.config.TAVILY_EXTRACT_DEPTH = (
            form_data.web.TAVILY_EXTRACT_DEPTH
        )
        request.app.state.config.YOUTUBE_LOADER_LANGUAGE = (
            form_data.web.YOUTUBE_LOADER_LANGUAGE
        )
        request.app.state.config.YOUTUBE_LOADER_PROXY_URL = (
            form_data.web.YOUTUBE_LOADER_PROXY_URL
        )
        request.app.state.YOUTUBE_LOADER_TRANSLATION = (
            form_data.web.YOUTUBE_LOADER_TRANSLATION
        )

    return {
        "status": True,
        # RAG settings
        "RAG_TEMPLATE": request.app.state.config.RAG_TEMPLATE,
        "TOP_K": request.app.state.config.TOP_K,
        "BYPASS_EMBEDDING_AND_RETRIEVAL": request.app.state.config.BYPASS_EMBEDDING_AND_RETRIEVAL,
        "RAG_FULL_CONTEXT": request.app.state.config.RAG_FULL_CONTEXT,
        # Hybrid search settings
        "ENABLE_RAG_HYBRID_SEARCH": request.app.state.config.ENABLE_RAG_HYBRID_SEARCH,
        "TOP_K_RERANKER": request.app.state.config.TOP_K_RERANKER,
        "RELEVANCE_THRESHOLD": request.app.state.config.RELEVANCE_THRESHOLD,
        "HYBRID_BM25_WEIGHT": request.app.state.config.HYBRID_BM25_WEIGHT,
        # Content extraction settings
        "CONTENT_EXTRACTION_ENGINE": request.app.state.config.CONTENT_EXTRACTION_ENGINE,
        "PDF_EXTRACT_IMAGES": request.app.state.config.PDF_EXTRACT_IMAGES,
        "DATALAB_MARKER_API_KEY": request.app.state.config.DATALAB_MARKER_API_KEY,
        "DATALAB_MARKER_API_BASE_URL": request.app.state.config.DATALAB_MARKER_API_BASE_URL,
        "DATALAB_MARKER_ADDITIONAL_CONFIG": request.app.state.config.DATALAB_MARKER_ADDITIONAL_CONFIG,
        "DATALAB_MARKER_SKIP_CACHE": request.app.state.config.DATALAB_MARKER_SKIP_CACHE,
        "DATALAB_MARKER_FORCE_OCR": request.app.state.config.DATALAB_MARKER_FORCE_OCR,
        "DATALAB_MARKER_PAGINATE": request.app.state.config.DATALAB_MARKER_PAGINATE,
        "DATALAB_MARKER_STRIP_EXISTING_OCR": request.app.state.config.DATALAB_MARKER_STRIP_EXISTING_OCR,
        "DATALAB_MARKER_DISABLE_IMAGE_EXTRACTION": request.app.state.config.DATALAB_MARKER_DISABLE_IMAGE_EXTRACTION,
        "DATALAB_MARKER_USE_LLM": request.app.state.config.DATALAB_MARKER_USE_LLM,
        "DATALAB_MARKER_OUTPUT_FORMAT": request.app.state.config.DATALAB_MARKER_OUTPUT_FORMAT,
        "EXTERNAL_DOCUMENT_LOADER_URL": request.app.state.config.EXTERNAL_DOCUMENT_LOADER_URL,
        "EXTERNAL_DOCUMENT_LOADER_API_KEY": request.app.state.config.EXTERNAL_DOCUMENT_LOADER_API_KEY,
        "TIKA_SERVER_URL": request.app.state.config.TIKA_SERVER_URL,
        "DOCLING_SERVER_URL": request.app.state.config.DOCLING_SERVER_URL,
        "DOCLING_PARAMS": request.app.state.config.DOCLING_PARAMS,
        "DOCLING_DO_OCR": request.app.state.config.DOCLING_DO_OCR,
        "DOCLING_FORCE_OCR": request.app.state.config.DOCLING_FORCE_OCR,
        "DOCLING_OCR_ENGINE": request.app.state.config.DOCLING_OCR_ENGINE,
        "DOCLING_OCR_LANG": request.app.state.config.DOCLING_OCR_LANG,
        "DOCLING_PDF_BACKEND": request.app.state.config.DOCLING_PDF_BACKEND,
        "DOCLING_TABLE_MODE": request.app.state.config.DOCLING_TABLE_MODE,
        "DOCLING_PIPELINE": request.app.state.config.DOCLING_PIPELINE,
        "DOCLING_DO_PICTURE_DESCRIPTION": request.app.state.config.DOCLING_DO_PICTURE_DESCRIPTION,
        "DOCLING_PICTURE_DESCRIPTION_MODE": request.app.state.config.DOCLING_PICTURE_DESCRIPTION_MODE,
        "DOCLING_PICTURE_DESCRIPTION_LOCAL": request.app.state.config.DOCLING_PICTURE_DESCRIPTION_LOCAL,
        "DOCLING_PICTURE_DESCRIPTION_API": request.app.state.config.DOCLING_PICTURE_DESCRIPTION_API,
        "DOCUMENT_INTELLIGENCE_ENDPOINT": request.app.state.config.DOCUMENT_INTELLIGENCE_ENDPOINT,
        "DOCUMENT_INTELLIGENCE_KEY": request.app.state.config.DOCUMENT_INTELLIGENCE_KEY,
        "MISTRAL_OCR_API_BASE_URL": request.app.state.config.MISTRAL_OCR_API_BASE_URL,
        "MISTRAL_OCR_API_KEY": request.app.state.config.MISTRAL_OCR_API_KEY,
        # MinerU settings
        "MINERU_API_MODE": request.app.state.config.MINERU_API_MODE,
        "MINERU_API_URL": request.app.state.config.MINERU_API_URL,
        "MINERU_API_KEY": request.app.state.config.MINERU_API_KEY,
        "MINERU_PARAMS": request.app.state.config.MINERU_PARAMS,
        # Reranking settings
        "RAG_RERANKING_MODEL": request.app.state.config.RAG_RERANKING_MODEL,
        "RAG_RERANKING_ENGINE": request.app.state.config.RAG_RERANKING_ENGINE,
        "RAG_EXTERNAL_RERANKER_URL": request.app.state.config.RAG_EXTERNAL_RERANKER_URL,
        "RAG_EXTERNAL_RERANKER_API_KEY": request.app.state.config.RAG_EXTERNAL_RERANKER_API_KEY,
        # Chunking settings
        "TEXT_SPLITTER": request.app.state.config.TEXT_SPLITTER,
        "CHUNK_SIZE": request.app.state.config.CHUNK_SIZE,
        "CHUNK_OVERLAP": request.app.state.config.CHUNK_OVERLAP,
        # File upload settings
        "FILE_MAX_SIZE": request.app.state.config.FILE_MAX_SIZE,
        "FILE_MAX_COUNT": request.app.state.config.FILE_MAX_COUNT,
        "FILE_IMAGE_COMPRESSION_WIDTH": request.app.state.config.FILE_IMAGE_COMPRESSION_WIDTH,
        "FILE_IMAGE_COMPRESSION_HEIGHT": request.app.state.config.FILE_IMAGE_COMPRESSION_HEIGHT,
        "ALLOWED_FILE_EXTENSIONS": request.app.state.config.ALLOWED_FILE_EXTENSIONS,
        # Integration settings
        "ENABLE_GOOGLE_DRIVE_INTEGRATION": request.app.state.config.ENABLE_GOOGLE_DRIVE_INTEGRATION,
        "ENABLE_ONEDRIVE_INTEGRATION": request.app.state.config.ENABLE_ONEDRIVE_INTEGRATION,
        # Web search settings
        "web": {
            "ENABLE_WEB_SEARCH": request.app.state.config.ENABLE_WEB_SEARCH,
            "WEB_SEARCH_ENGINE": request.app.state.config.WEB_SEARCH_ENGINE,
            "WEB_SEARCH_TRUST_ENV": request.app.state.config.WEB_SEARCH_TRUST_ENV,
            "WEB_SEARCH_RESULT_COUNT": request.app.state.config.WEB_SEARCH_RESULT_COUNT,
            "WEB_SEARCH_CONCURRENT_REQUESTS": request.app.state.config.WEB_SEARCH_CONCURRENT_REQUESTS,
            "WEB_LOADER_CONCURRENT_REQUESTS": request.app.state.config.WEB_LOADER_CONCURRENT_REQUESTS,
            "WEB_SEARCH_DOMAIN_FILTER_LIST": request.app.state.config.WEB_SEARCH_DOMAIN_FILTER_LIST,
            "BYPASS_WEB_SEARCH_EMBEDDING_AND_RETRIEVAL": request.app.state.config.BYPASS_WEB_SEARCH_EMBEDDING_AND_RETRIEVAL,
            "BYPASS_WEB_SEARCH_WEB_LOADER": request.app.state.config.BYPASS_WEB_SEARCH_WEB_LOADER,
            "OLLAMA_CLOUD_WEB_SEARCH_API_KEY": request.app.state.config.OLLAMA_CLOUD_WEB_SEARCH_API_KEY,
            "SEARXNG_QUERY_URL": request.app.state.config.SEARXNG_QUERY_URL,
            "YACY_QUERY_URL": request.app.state.config.YACY_QUERY_URL,
            "YACY_USERNAME": request.app.state.config.YACY_USERNAME,
            "YACY_PASSWORD": request.app.state.config.YACY_PASSWORD,
            "GOOGLE_PSE_API_KEY": request.app.state.config.GOOGLE_PSE_API_KEY,
            "GOOGLE_PSE_ENGINE_ID": request.app.state.config.GOOGLE_PSE_ENGINE_ID,
            "BRAVE_SEARCH_API_KEY": request.app.state.config.BRAVE_SEARCH_API_KEY,
            "KAGI_SEARCH_API_KEY": request.app.state.config.KAGI_SEARCH_API_KEY,
            "MOJEEK_SEARCH_API_KEY": request.app.state.config.MOJEEK_SEARCH_API_KEY,
            "BOCHA_SEARCH_API_KEY": request.app.state.config.BOCHA_SEARCH_API_KEY,
            "SERPSTACK_API_KEY": request.app.state.config.SERPSTACK_API_KEY,
            "SERPSTACK_HTTPS": request.app.state.config.SERPSTACK_HTTPS,
            "SERPER_API_KEY": request.app.state.config.SERPER_API_KEY,
            "SERPLY_API_KEY": request.app.state.config.SERPLY_API_KEY,
            "TAVILY_API_KEY": request.app.state.config.TAVILY_API_KEY,
            "SEARCHAPI_API_KEY": request.app.state.config.SEARCHAPI_API_KEY,
            "SEARCHAPI_ENGINE": request.app.state.config.SEARCHAPI_ENGINE,
            "SERPAPI_API_KEY": request.app.state.config.SERPAPI_API_KEY,
            "SERPAPI_ENGINE": request.app.state.config.SERPAPI_ENGINE,
            "JINA_API_KEY": request.app.state.config.JINA_API_KEY,
            "BING_SEARCH_V7_ENDPOINT": request.app.state.config.BING_SEARCH_V7_ENDPOINT,
            "BING_SEARCH_V7_SUBSCRIPTION_KEY": request.app.state.config.BING_SEARCH_V7_SUBSCRIPTION_KEY,
            "EXA_API_KEY": request.app.state.config.EXA_API_KEY,
            "PERPLEXITY_API_KEY": request.app.state.config.PERPLEXITY_API_KEY,
            "PERPLEXITY_MODEL": request.app.state.config.PERPLEXITY_MODEL,
            "PERPLEXITY_SEARCH_CONTEXT_USAGE": request.app.state.config.PERPLEXITY_SEARCH_CONTEXT_USAGE,
            "SOUGOU_API_SID": request.app.state.config.SOUGOU_API_SID,
            "SOUGOU_API_SK": request.app.state.config.SOUGOU_API_SK,
            "WEB_LOADER_ENGINE": request.app.state.config.WEB_LOADER_ENGINE,
            "ENABLE_WEB_LOADER_SSL_VERIFICATION": request.app.state.config.ENABLE_WEB_LOADER_SSL_VERIFICATION,
            "PLAYWRIGHT_WS_URL": request.app.state.config.PLAYWRIGHT_WS_URL,
            "PLAYWRIGHT_TIMEOUT": request.app.state.config.PLAYWRIGHT_TIMEOUT,
            "FIRECRAWL_API_KEY": request.app.state.config.FIRECRAWL_API_KEY,
            "FIRECRAWL_API_BASE_URL": request.app.state.config.FIRECRAWL_API_BASE_URL,
            "TAVILY_EXTRACT_DEPTH": request.app.state.config.TAVILY_EXTRACT_DEPTH,
            "EXTERNAL_WEB_SEARCH_URL": request.app.state.config.EXTERNAL_WEB_SEARCH_URL,
            "EXTERNAL_WEB_SEARCH_API_KEY": request.app.state.config.EXTERNAL_WEB_SEARCH_API_KEY,
            "EXTERNAL_WEB_LOADER_URL": request.app.state.config.EXTERNAL_WEB_LOADER_URL,
            "EXTERNAL_WEB_LOADER_API_KEY": request.app.state.config.EXTERNAL_WEB_LOADER_API_KEY,
            "YOUTUBE_LOADER_LANGUAGE": request.app.state.config.YOUTUBE_LOADER_LANGUAGE,
            "YOUTUBE_LOADER_PROXY_URL": request.app.state.config.YOUTUBE_LOADER_PROXY_URL,
            "YOUTUBE_LOADER_TRANSLATION": request.app.state.YOUTUBE_LOADER_TRANSLATION,
        },
    }


####################################
#
# Document process and retrieval
#
####################################


def save_docs_to_vector_db(
    request: Request,
    docs,
    collection_name,
    metadata: Optional[dict] = None,
    overwrite: bool = True,  # Default to True for smooth UX (auto-replace like file systems)
    split: bool = True,
    add: bool = False,
    user=None,
) -> bool:
    def _get_docs_info(docs: list[Document]) -> str:
        docs_info = set()

        # Trying to select relevant metadata identifying the document.
        for doc in docs:
            metadata = getattr(doc, "metadata", {})
            doc_name = metadata.get("name", "")
            if not doc_name:
                doc_name = metadata.get("title", "")
            if not doc_name:
                doc_name = metadata.get("source", "")
            if doc_name:
                docs_info.add(doc_name)

        return ", ".join(docs_info)

    log.info(
        f"save_docs_to_vector_db: document {_get_docs_info(docs)} {collection_name}"
    )

    # Get namespace for Pinecone isolation (None for other DBs)
    namespace = get_namespace_for_collection(collection_name)

    # Check if entries with the same hash (metadata.hash) already exist
    if metadata and "hash" in metadata:
        result = VECTOR_DB_CLIENT.query(
            collection_name=collection_name,
            filter={"hash": metadata["hash"]},
            namespace=namespace,
        )

        if result is not None:
            existing_doc_ids = result.ids[0]
            if existing_doc_ids:
<<<<<<< HEAD
                log.info(
                    f"Document with hash {metadata['hash']} already exists in collection {collection_name}"
=======
                filename = metadata.get("name", "Unknown file")
                log.info(
                    f"Document '{filename}' with hash {metadata['hash']} already exists in collection {collection_name}"
>>>>>>> faf82470
                )

                # If overwrite is True, delete existing documents first
                if overwrite:
                    log.info(
<<<<<<< HEAD
                        f"Overwriting existing documents with hash {metadata['hash']}"
=======
                        f"Replacing existing version of '{filename}' ({len(existing_doc_ids)} vectors)"
>>>>>>> faf82470
                    )
                    try:
                        VECTOR_DB_CLIENT.delete(
                            collection_name=collection_name,
                            ids=existing_doc_ids,
                            namespace=namespace,
                        )
<<<<<<< HEAD
                        log.info(f"Deleted {len(existing_doc_ids)} existing documents")
=======
                        log.info(f"✓ Deleted {len(existing_doc_ids)} existing vectors for '{filename}'")
>>>>>>> faf82470
                    except Exception as e:
                        log.warning(f"Failed to delete existing documents: {e}")
                        # Continue processing instead of failing
                else:
<<<<<<< HEAD
                    # Provide more informative error message
                    filename = metadata.get("name", "Unknown file")
                    raise ValueError(
                        f"File '{filename}' with identical content already exists in this knowledge base. To replace it, please delete the existing file first or use the overwrite option."
=======
                    # Only error if user explicitly set overwrite=False
                    raise ValueError(
                        f"File '{filename}' with identical content already exists in this knowledge base. "
                        f"Set overwrite=true to replace it (default behavior)."
>>>>>>> faf82470
                    )

    if split:
        if request.app.state.config.TEXT_SPLITTER in ["", "unstructured"]:
            # Unstructured.io handles chunking internally, no additional splitting needed
            log.info("Using Unstructured.io semantic chunking (handled internally)")
            # docs are already chunked by UnstructuredUnifiedLoader
        elif request.app.state.config.TEXT_SPLITTER in ["character"]:
            text_splitter = RecursiveCharacterTextSplitter(
                chunk_size=request.app.state.config.CHUNK_SIZE,
                chunk_overlap=request.app.state.config.CHUNK_OVERLAP,
                add_start_index=True,
            )
            docs = text_splitter.split_documents(docs)
        elif request.app.state.config.TEXT_SPLITTER == "token":
            log.info(
                f"Using token text splitter: {request.app.state.config.TIKTOKEN_ENCODING_NAME}"
            )

            tiktoken.get_encoding(str(request.app.state.config.TIKTOKEN_ENCODING_NAME))
            text_splitter = TokenTextSplitter(
                encoding_name=str(request.app.state.config.TIKTOKEN_ENCODING_NAME),
                chunk_size=request.app.state.config.CHUNK_SIZE,
                chunk_overlap=request.app.state.config.CHUNK_OVERLAP,
                add_start_index=True,
            )
            docs = text_splitter.split_documents(docs)
        elif request.app.state.config.TEXT_SPLITTER == "markdown_header":
            log.info("Using markdown header text splitter")

            # Define headers to split on - covering most common markdown header levels
            headers_to_split_on = [
                ("#", "Header 1"),
                ("##", "Header 2"),
                ("###", "Header 3"),
                ("####", "Header 4"),
                ("#####", "Header 5"),
                ("######", "Header 6"),
            ]

            markdown_splitter = MarkdownHeaderTextSplitter(
                headers_to_split_on=headers_to_split_on,
                strip_headers=False,  # Keep headers in content for context
            )

            md_split_docs = []
            for doc in docs:
                md_header_splits = markdown_splitter.split_text(doc.page_content)
                text_splitter = RecursiveCharacterTextSplitter(
                    chunk_size=request.app.state.config.CHUNK_SIZE,
                    chunk_overlap=request.app.state.config.CHUNK_OVERLAP,
                    add_start_index=True,
                )
                md_header_splits = text_splitter.split_documents(md_header_splits)

                # Convert back to Document objects, preserving original metadata
                for split_chunk in md_header_splits:
                    headings_list = []
                    # Extract header values in order based on headers_to_split_on
                    for _, header_meta_key_name in headers_to_split_on:
                        if header_meta_key_name in split_chunk.metadata:
                            headings_list.append(
                                split_chunk.metadata[header_meta_key_name]
                            )

                    md_split_docs.append(
                        Document(
                            page_content=split_chunk.page_content,
                            metadata={**doc.metadata, "headings": headings_list},
                        )
                    )

            docs = md_split_docs
        else:
            raise ValueError(ERROR_MESSAGES.DEFAULT("Invalid text splitter"))

    # Filter out empty documents and validate content
    docs = [doc for doc in docs if doc.page_content and doc.page_content.strip()]

    if len(docs) == 0:
        log.warning(
            f"No valid content found in documents for collection {collection_name}"
        )
        raise ValueError(ERROR_MESSAGES.EMPTY_CONTENT)

    texts = [doc.page_content for doc in docs]

    # Additional validation: ensure texts are not just whitespace
    texts = [text.strip() for text in texts if text.strip()]

    if len(texts) == 0:
        log.warning(
            f"No valid text content found after filtering for collection {collection_name}"
        )
        raise ValueError(ERROR_MESSAGES.EMPTY_CONTENT)

    # Optimize metadata for better performance and lower storage costs
    def optimize_metadata(doc_metadata, additional_metadata):
        """Optimize metadata by removing large/unnecessary fields and consolidating data"""
        optimized = {}

        # Copy essential fields
        essential_fields = [
            "file_id",
            "filename",
            "filetype",
            "hash",
            "created_by",
            "chunk_index",
            "total_chunks",
            "page_number",
            "processing_engine",
            "strategy",
            "chunking_strategy",
            "cleaning_level",
            "element_type",
            "source",
            "languages",
            "last_modified",
            # High-Impact Enrichment Fields
            "chunk_summary",
            "chunk_title",
            "potential_questions",
            # Enhanced Entity Extraction
            "topics",
            "entities_people",
            "entities_organizations",
            "entities_locations",
            "keywords",
            # Audio/Video Timestamp Fields
            "timestamp_start",
            "timestamp_end",
            "duration",
            "audio_segment_url",
            "video_segment_url",
            "transcript_language",
            "transcript_duration",
        ]

        for field in essential_fields:
            if field in doc_metadata and doc_metadata[field] is not None:
                optimized[field] = doc_metadata[field]

        # Add additional metadata (filtering out None values)
        if additional_metadata:
            for key, value in additional_metadata.items():
                if value is not None:
                    optimized[key] = value

        # Add compact embedding config (single string instead of object)
        optimized["embedding"] = (
            f"{request.app.state.config.RAG_EMBEDDING_ENGINE}:{request.app.state.config.RAG_EMBEDDING_MODEL}"
        )

        # Validate metadata size (Pinecone has limits)
        metadata_size = len(str(optimized))
        if metadata_size > 40000:  # Pinecone limit is ~40KB
            log.warning(
                f"Metadata size ({metadata_size} bytes) is close to Pinecone limit"
            )

        return optimized

    metadatas = [
        optimize_metadata(doc.metadata, metadata if metadata else {}) for doc in docs
    ]

    try:
        # Get namespace for Pinecone isolation (None for other DBs)
        namespace = get_namespace_for_collection(collection_name)

        if VECTOR_DB_CLIENT.has_collection(
            collection_name=collection_name, namespace=namespace
        ):
            log.info(
                f"collection {collection_name} already exists"
                + (f" in namespace '{namespace}'" if namespace else "")
            )

            if overwrite:
                VECTOR_DB_CLIENT.delete_collection(
                    collection_name=collection_name, namespace=namespace
                )
                log.info(
                    f"deleting existing collection {collection_name}"
                    + (f" from namespace '{namespace}'" if namespace else "")
                )
            elif add is False:
                log.info(
                    f"collection {collection_name} already exists, overwrite is False and add is False"
                )
                return True

        log.info(f"generating embeddings for {collection_name}")
        embedding_function = get_embedding_function(
            request.app.state.config.RAG_EMBEDDING_ENGINE,
            request.app.state.config.RAG_EMBEDDING_MODEL,
            request.app.state.ef,
            (
                request.app.state.config.RAG_OPENAI_API_BASE_URL
                if request.app.state.config.RAG_EMBEDDING_ENGINE == "openai"
                else (
                    request.app.state.config.RAG_OLLAMA_BASE_URL
                    if request.app.state.config.RAG_EMBEDDING_ENGINE == "ollama"
                    else request.app.state.config.RAG_AZURE_OPENAI_BASE_URL
                )
            ),
            (
                request.app.state.config.RAG_OPENAI_API_KEY
                if request.app.state.config.RAG_EMBEDDING_ENGINE == "openai"
                else (
                    request.app.state.config.RAG_OLLAMA_API_KEY
                    if request.app.state.config.RAG_EMBEDDING_ENGINE == "ollama"
                    else request.app.state.config.RAG_AZURE_OPENAI_API_KEY
                )
            ),
            request.app.state.config.RAG_EMBEDDING_BATCH_SIZE,
            azure_api_version=(
                request.app.state.config.RAG_AZURE_OPENAI_API_VERSION
                if request.app.state.config.RAG_EMBEDDING_ENGINE == "azure_openai"
                else None
            ),
        )

        embeddings = embedding_function(
            list(map(lambda x: x.replace("\n", " "), texts)),
            prefix=RAG_EMBEDDING_CONTENT_PREFIX,
            user=user,
        )

        if embeddings is None:
            log.error("Embedding generation failed")
            return False

        # Filter out None embeddings and corresponding texts/metadatas
        valid_embeddings = []
        valid_texts = []
        valid_metadatas = []

        for i, embedding in enumerate(embeddings):
            if embedding is not None:
                valid_embeddings.append(embedding)
                valid_texts.append(texts[i])
                valid_metadatas.append(metadatas[i])

        if len(valid_embeddings) == 0:
            log.error("No valid embeddings generated")
            return False

        embeddings = valid_embeddings
        texts = valid_texts
        metadatas = valid_metadatas

        log.info(f"embeddings generated {len(embeddings)} for {len(texts)} items")

        items = [
            {
                "id": str(uuid.uuid4()),
                "text": text,
                "vector": embeddings[idx],
                "metadata": metadatas[idx],
            }
            for idx, text in enumerate(texts)
        ]

        # Log detailed information about what's being saved
        log.info(f"Adding {len(items)} items to collection {collection_name}")
        if items and "file_id" in metadatas[0]:
            log.info(f"File ID in metadata: {metadatas[0].get('file_id')}")
            log.info(f"File name in metadata: {metadatas[0].get('name', 'Unknown')}")

        # Process in batches for better performance (especially for large documents)
        batch_size = 100  # Optimal batch size for most vector databases
        total_added = 0

        # Get namespace for Pinecone isolation (None for other DBs)
        namespace = get_namespace_for_collection(collection_name)

        for i in range(0, len(items), batch_size):
            batch = items[i : i + batch_size]
            VECTOR_DB_CLIENT.insert(
                collection_name=collection_name,
                items=batch,
                namespace=namespace,
            )
            total_added += len(batch)
            log.debug(f"Added batch {i//batch_size + 1}: {len(batch)} items")

        log.info(f"added {total_added} items to collection {collection_name}")
        return True
    except Exception as e:
        log.exception(e)
        raise e


class ProcessFileForm(BaseModel):
    file_id: str
    content: Optional[str] = None
    collection_name: Optional[str] = None


@router.post("/process/file")
def process_file(
    request: Request,
    form_data: ProcessFileForm,
    user=Depends(get_verified_user),
):
    log.info(
        f"Processing file: file_id={form_data.file_id}, has_content={bool(form_data.content)}, collection_name={form_data.collection_name}"
    )

    if user.role == "admin":
        file = Files.get_file_by_id(form_data.file_id)
    else:
        file = Files.get_file_by_id_and_user_id(form_data.file_id, user.id)

    if file:
        try:

            collection_name = form_data.collection_name

            if collection_name is None:
                collection_name = f"file-{file.id}"

            # CRITICAL: Ensure file.id is unique and correct
            if not file.id or len(file.id) < 10:
                log.error(f"Invalid file ID: {file.id} for file {file.filename}")
                raise ValueError(f"Invalid file ID: {file.id}")

            log.info(
                f"File {file.id} ({file.filename}) will be saved to collection: {collection_name}"
            )

            # Double-check that we're not accidentally using the wrong collection
            if form_data.content and not form_data.collection_name:
                expected_collection = f"file-{file.id}"
                if collection_name != expected_collection:
                    log.error(
                        f"Collection name mismatch! Expected: {expected_collection}, Got: {collection_name}"
                    )
                    raise ValueError(f"Collection name mismatch for file {file.id}")

            # When adding to knowledge base, reuse existing file-{id} vectors (same as text files)
            # Only process content if: (1) content exists AND (2) NOT adding to knowledge base
            if form_data.content and not form_data.collection_name:
                # Update the content in the file
                # Usage: /files/{file_id}/data/content/update, /files/ (audio file upload pipeline)
                # Note: Audio/video transcripts come through this path and need chunking
                # Unlike file-based processing, transcripts don't go through Loader/Unstructured

                # Only delete existing collection if it exists (for updates)
                # For new uploads, the collection won't exist yet
                file_collection = f"file-{file.id}"
                file_namespace = get_namespace_for_collection(file_collection)

                if VECTOR_DB_CLIENT.has_collection(
                    collection_name=file_collection, namespace=file_namespace
                ):
                    try:
                        # This is an update operation - delete the old collection
                        log.info(f"Updating existing collection for file {file.id}")
                        VECTOR_DB_CLIENT.delete_collection(
                            collection_name=file_collection,
                            namespace=file_namespace,
                        )
                    except Exception as e:
                        log.warning(
                            f"Failed to delete existing collection for file {file.id}: {e}"
                        )
                        # Continue processing even if deletion fails

                # Create single document with full transcript
                full_transcript = form_data.content.replace("<br/>", "\n")
                # Filter out potentially contaminated file-specific URLs from metadata
                filtered_meta = {
                    k: v
                    for k, v in file.meta.items()
                    if k not in ["video_segment_url", "audio_segment_url"]
                }
                docs = [
                    Document(
                        page_content=full_transcript,
                        metadata={
                            **filtered_meta,
                            "name": file.filename,
                            "created_by": file.user_id,
                            "file_id": file.id,
                            "source": file.filename,
                        },
                    )
                ]

                # Get transcript segments from file metadata (if available)
                transcript_segments = file.meta.get("transcript_segments", [])
                transcript_duration = file.meta.get("transcript_duration")
                transcript_language = file.meta.get("transcript_language")

                # Manually chunk audio/video transcripts since they bypass the Loader
                # For unstructured TEXT_SPLITTER, force character splitting since
                # Unstructured.io requires file paths (not raw text)
                text_splitter_config = request.app.state.config.TEXT_SPLITTER

                if text_splitter_config in ["", "unstructured", "character"]:
                    # Use RecursiveCharacterTextSplitter for transcripts
                    text_splitter = RecursiveCharacterTextSplitter(
                        chunk_size=request.app.state.config.CHUNK_SIZE,
                        chunk_overlap=request.app.state.config.CHUNK_OVERLAP,
                        add_start_index=True,
                    )
                    docs = text_splitter.split_documents(docs)
                    log.info(f"Split audio/video transcript into {len(docs)} chunks")
                elif text_splitter_config == "token":
                    # Use token-based splitting
                    tiktoken.get_encoding(
                        str(request.app.state.config.TIKTOKEN_ENCODING_NAME)
                    )
                    text_splitter = TokenTextSplitter(
                        encoding_name=str(
                            request.app.state.config.TIKTOKEN_ENCODING_NAME
                        ),
                        chunk_size=request.app.state.config.CHUNK_SIZE,
                        chunk_overlap=request.app.state.config.CHUNK_OVERLAP,
                        add_start_index=True,
                    )
                    docs = text_splitter.split_documents(docs)
                    log.info(
                        f"Split audio/video transcript into {len(docs)} chunks using token splitter"
                    )
                elif text_splitter_config == "markdown_header":
                    # Use markdown header splitting
                    headers_to_split_on = [
                        ("#", "Header 1"),
                        ("##", "Header 2"),
                        ("###", "Header 3"),
                    ]
                    markdown_splitter = MarkdownHeaderTextSplitter(
                        headers_to_split_on=headers_to_split_on,
                        strip_headers=False,
                    )
                    md_splits = markdown_splitter.split_text(docs[0].page_content)
                    text_splitter = RecursiveCharacterTextSplitter(
                        chunk_size=request.app.state.config.CHUNK_SIZE,
                        chunk_overlap=request.app.state.config.CHUNK_OVERLAP,
                        add_start_index=True,
                    )
                    docs = text_splitter.split_documents(md_splits)
                    log.info(
                        f"Split audio/video transcript into {len(docs)} chunks using markdown splitter"
                    )
                else:
                    # Fallback to character splitting for unknown TEXT_SPLITTER values
                    log.warning(
                        f"Unknown TEXT_SPLITTER '{text_splitter_config}', using character splitter as fallback"
                    )
                    text_splitter = RecursiveCharacterTextSplitter(
                        chunk_size=request.app.state.config.CHUNK_SIZE,
                        chunk_overlap=request.app.state.config.CHUNK_OVERLAP,
                        add_start_index=True,
                    )
                    docs = text_splitter.split_documents(docs)
                    log.info(
                        f"Split audio/video transcript into {len(docs)} chunks using fallback character splitter"
                    )

                # Enrich each chunk with timestamps and topics/entities
                enriched_docs = []
                for idx, doc in enumerate(docs):
                    chunk_start_char = doc.metadata.get("start_index", 0)

                    # Extract enhanced metadata (summary, title, entities, questions)
                    enrichment = extract_enhanced_metadata(doc.page_content)

                    # Align chunk with timestamps from Whisper segments
                    timestamp_data = {}
                    if transcript_segments:
                        timestamp_data = align_chunk_with_timestamps(
                            doc.page_content,
                            transcript_segments,
                            chunk_start_char,
                            full_transcript,
                        )

                    # Create enriched document with all metadata
                    # Build metadata dict, only including non-None values
                    enriched_metadata = {
                        **doc.metadata,
                        # High-Impact Features
                        "chunk_summary": enrichment.get("chunk_summary", ""),
                        "chunk_title": enrichment.get("chunk_title", ""),
                        "potential_questions": enrichment.get(
                            "potential_questions", []
                        ),
                        # Enhanced Entity Extraction
                        "topics": enrichment.get("topics", []),
                        "entities_people": enrichment.get("entities_people", []),
                        "entities_organizations": enrichment.get(
                            "entities_organizations", []
                        ),
                        "entities_locations": enrichment.get("entities_locations", []),
                        "keywords": enrichment.get("keywords", []),
                        # Chunk position metadata
                        "chunk_index": idx,
                        "total_chunks": len(docs),
                    }

                    # Add timestamp metadata only if available
                    if timestamp_data.get("timestamp_start") is not None:
                        enriched_metadata["timestamp_start"] = timestamp_data[
                            "timestamp_start"
                        ]
                    if timestamp_data.get("timestamp_end") is not None:
                        enriched_metadata["timestamp_end"] = timestamp_data[
                            "timestamp_end"
                        ]
                    if timestamp_data.get("duration") is not None:
                        enriched_metadata["duration"] = timestamp_data["duration"]

                    # Add media URLs for playback
                    if (
                        timestamp_data.get("timestamp_start") is not None
                        and timestamp_data.get("timestamp_end") is not None
                    ):
                        # Check if source is video or audio
                        is_video = file.meta.get("content_type", "").startswith(
                            "video/"
                        )

                        if is_video:
                            # For video files, provide both full video URL and audio URL/segment
                            enriched_metadata["video_url"] = (
                                f"/api/v1/files/{file.id}/video"
                            )
                            enriched_metadata["video_segment_url"] = (
                                f"/api/v1/audio/video/files/{file.id}/segment"
                                f"?start={timestamp_data['timestamp_start']}"
                                f"&end={timestamp_data['timestamp_end']}"
                            )

                        # Always provide audio URL (works for both audio and video files)
                        enriched_metadata["audio_segment_url"] = (
                            f"/api/v1/audio/files/{file.id}/segment"
                            f"?start={timestamp_data['timestamp_start']}"
                            f"&end={timestamp_data['timestamp_end']}"
                        )

                    # Add transcript metadata only if available
                    if transcript_language is not None:
                        enriched_metadata["transcript_language"] = transcript_language
                    if transcript_duration is not None:
                        enriched_metadata["transcript_duration"] = transcript_duration

                    enriched_doc = Document(
                        page_content=doc.page_content, metadata=enriched_metadata
                    )
                    enriched_docs.append(enriched_doc)

                docs = enriched_docs
                log.info(
                    f"Enriched {len(docs)} chunks with timestamps and topics/entities"
                )

                text_content = form_data.content
            elif form_data.collection_name:
                # Check if the file has already been processed and reuse vectors
                # Usage: /knowledge/{id}/file/add, /knowledge/{id}/file/update
                log.info(
                    f"Checking if file {file.id} already processed in collection file-{file.id}"
                )

                # Query with retry to handle Pinecone's eventual consistency
                # After upsert, vectors may not be immediately queryable (1-15s delay)
                max_retries = 6
                retry_delay = 3  # seconds
                result = None

                # Get namespace for file collection
                file_collection = f"file-{file.id}"
                file_namespace = get_namespace_for_collection(file_collection)

                for attempt in range(max_retries):
                    try:
                        result = VECTOR_DB_CLIENT.query(
                            collection_name=file_collection,
                            filter={"file_id": file.id},
                            namespace=file_namespace,
                        )

                        # Check if result has vectors (safely check nested structure)
                        if (
                            result is not None
                            and result.ids
                            and len(result.ids) > 0
                            and len(result.ids[0]) > 0
                        ):
                            log.info(
                                f"Found {len(result.ids[0])} existing vectors for file {file.id} on attempt {attempt + 1}"
                            )
                            break

                        if attempt < max_retries - 1:
                            log.warning(
                                f"No vectors found yet for file {file.id}, retrying in {retry_delay}s (attempt {attempt + 1}/{max_retries})"
                            )
                            time.sleep(retry_delay)
                    except Exception as e:
                        log.error(f"Error querying collection file-{file.id}: {e}")
                        if attempt < max_retries - 1:
                            time.sleep(retry_delay)

                # Check if we successfully found vectors
                if (
                    result is not None
                    and result.ids
                    and len(result.ids) > 0
                    and len(result.ids[0]) > 0
                ):
                    log.info(
                        f"Reusing {len(result.ids[0])} existing vectors for file {file.id}"
                    )
                    docs = []
                    for idx, id in enumerate(result.ids[0]):
                        existing_metadata = result.metadatas[0][idx]

                        # Filter out file-specific URLs that might be from other files
                        # and regenerate them with the correct file ID
                        filtered_metadata = {
                            k: v
                            for k, v in existing_metadata.items()
                            if k not in ["video_segment_url", "audio_segment_url"]
                        }

                        # Regenerate URLs if timestamps are available
                        if (
                            "timestamp_start" in filtered_metadata
                            and "timestamp_end" in filtered_metadata
                        ):
                            # Check if source is video or audio
                            is_video = file.meta.get("content_type", "").startswith(
                                "video/"
                            )

                            if is_video:
                                # For video files, provide both full video URL and audio URL/segment
                                filtered_metadata["video_url"] = (
                                    f"/api/v1/files/{file.id}/video"
                                )
                                filtered_metadata["video_segment_url"] = (
                                    f"/api/v1/audio/video/files/{file.id}/segment"
                                    f"?start={filtered_metadata['timestamp_start']}"
                                    f"&end={filtered_metadata['timestamp_end']}"
                                )

                            # Always provide audio URL (works for both audio and video files)
                            filtered_metadata["audio_segment_url"] = (
                                f"/api/v1/audio/files/{file.id}/segment"
                                f"?start={filtered_metadata['timestamp_start']}"
                                f"&end={filtered_metadata['timestamp_end']}"
                            )

                        doc = Document(
                            page_content=result.documents[0][idx],
                            metadata={
                                **filtered_metadata,
                                # Ensure correct file metadata
                                "file_id": file.id,
                                "name": file.filename,
                                "source": file.filename,
                                # Update collection_name to the knowledge base collection
                                "collection_name": collection_name,
                            },
                        )
                        docs.append(doc)
                else:
                    log.warning(
                        f"No existing vectors found for file {file.id} after {max_retries} retries, falling back to content field"
                    )
                    # Filter out potentially contaminated file-specific URLs from metadata
                    filtered_meta = {
                        k: v
                        for k, v in file.meta.items()
                        if k not in ["video_segment_url", "audio_segment_url"]
                    }
                    # If this is a video, include the full video URL for client-side seeking
                    if file.meta.get("content_type", "").startswith("video/"):
                        filtered_meta["video_url"] = f"/api/v1/files/{file.id}/video"
                    docs = [
                        Document(
                            page_content=file.data.get("content", ""),
                            metadata={
                                **filtered_meta,
                                "name": file.filename,
                                "created_by": file.user_id,
                                "file_id": file.id,
                                "source": file.filename,
                                # Set collection_name to the knowledge base collection
                                "collection_name": collection_name,
                            },
                        )
                    ]
                    # IMPORTANT: Clear form_data.content so should_split=True later
                    # This ensures the fallback content gets chunked properly
                    form_data.content = None

                text_content = file.data.get("content", "")
            else:
                # Process the file and save the content
                # Usage: /files/
                file_path = file.path
                if file_path:
                    file_path = Storage.get_file(file_path)
                    loader = Loader(
                        engine=request.app.state.config.CONTENT_EXTRACTION_ENGINE,
                        user=user,
                        CHUNK_SIZE=request.app.state.config.CHUNK_SIZE,
                        CHUNK_OVERLAP=request.app.state.config.CHUNK_OVERLAP,
                        UNSTRUCTURED_STRATEGY=getattr(
                            request.app.state.config, "UNSTRUCTURED_STRATEGY", "hi_res"
                        ),
                        UNSTRUCTURED_CHUNKING_STRATEGY=getattr(
                            request.app.state.config,
                            "UNSTRUCTURED_CHUNKING_STRATEGY",
                            "by_title",
                        ),
                        UNSTRUCTURED_CLEANING_LEVEL=getattr(
                            request.app.state.config,
                            "UNSTRUCTURED_CLEANING_LEVEL",
                            "standard",
                        ),
                        UNSTRUCTURED_INCLUDE_METADATA=getattr(
                            request.app.state.config,
                            "UNSTRUCTURED_INCLUDE_METADATA",
                            True,
                        ),
                        UNSTRUCTURED_CLEAN_TEXT=getattr(
                            request.app.state.config, "UNSTRUCTURED_CLEAN_TEXT", True
                        ),
                        UNSTRUCTURED_SEMANTIC_CHUNKING=getattr(
                            request.app.state.config,
                            "UNSTRUCTURED_SEMANTIC_CHUNKING",
                            True,
                        ),
                        UNSTRUCTURED_INFER_TABLE_STRUCTURE=getattr(
                            request.app.state.config,
                            "UNSTRUCTURED_INFER_TABLE_STRUCTURE",
                            False,
                        ),
                        UNSTRUCTURED_EXTRACT_IMAGES_IN_PDF=getattr(
                            request.app.state.config,
                            "UNSTRUCTURED_EXTRACT_IMAGES_IN_PDF",
                            False,
                        ),
                        DATALAB_MARKER_API_KEY=request.app.state.config.DATALAB_MARKER_API_KEY,
                        DATALAB_MARKER_API_BASE_URL=request.app.state.config.DATALAB_MARKER_API_BASE_URL,
                        DATALAB_MARKER_ADDITIONAL_CONFIG=request.app.state.config.DATALAB_MARKER_ADDITIONAL_CONFIG,
                        DATALAB_MARKER_SKIP_CACHE=request.app.state.config.DATALAB_MARKER_SKIP_CACHE,
                        DATALAB_MARKER_FORCE_OCR=request.app.state.config.DATALAB_MARKER_FORCE_OCR,
                        DATALAB_MARKER_PAGINATE=request.app.state.config.DATALAB_MARKER_PAGINATE,
                        DATALAB_MARKER_STRIP_EXISTING_OCR=request.app.state.config.DATALAB_MARKER_STRIP_EXISTING_OCR,
                        DATALAB_MARKER_DISABLE_IMAGE_EXTRACTION=request.app.state.config.DATALAB_MARKER_DISABLE_IMAGE_EXTRACTION,
                        DATALAB_MARKER_FORMAT_LINES=request.app.state.config.DATALAB_MARKER_FORMAT_LINES,
                        DATALAB_MARKER_USE_LLM=request.app.state.config.DATALAB_MARKER_USE_LLM,
                        DATALAB_MARKER_OUTPUT_FORMAT=request.app.state.config.DATALAB_MARKER_OUTPUT_FORMAT,
                        EXTERNAL_DOCUMENT_LOADER_URL=request.app.state.config.EXTERNAL_DOCUMENT_LOADER_URL,
                        EXTERNAL_DOCUMENT_LOADER_API_KEY=request.app.state.config.EXTERNAL_DOCUMENT_LOADER_API_KEY,
                        TIKA_SERVER_URL=request.app.state.config.TIKA_SERVER_URL,
                        DOCLING_SERVER_URL=request.app.state.config.DOCLING_SERVER_URL,
                        DOCLING_PARAMS={
                            "do_ocr": request.app.state.config.DOCLING_DO_OCR,
                            "force_ocr": request.app.state.config.DOCLING_FORCE_OCR,
                            "ocr_engine": request.app.state.config.DOCLING_OCR_ENGINE,
                            "ocr_lang": request.app.state.config.DOCLING_OCR_LANG,
                            "pdf_backend": request.app.state.config.DOCLING_PDF_BACKEND,
                            "table_mode": request.app.state.config.DOCLING_TABLE_MODE,
                            "pipeline": request.app.state.config.DOCLING_PIPELINE,
                            "do_picture_description": request.app.state.config.DOCLING_DO_PICTURE_DESCRIPTION,
                            "picture_description_mode": request.app.state.config.DOCLING_PICTURE_DESCRIPTION_MODE,
                            "picture_description_local": request.app.state.config.DOCLING_PICTURE_DESCRIPTION_LOCAL,
                            "picture_description_api": request.app.state.config.DOCLING_PICTURE_DESCRIPTION_API,
                            **request.app.state.config.DOCLING_PARAMS,
                        },
                        PDF_EXTRACT_IMAGES=request.app.state.config.PDF_EXTRACT_IMAGES,
                        DOCUMENT_INTELLIGENCE_ENDPOINT=request.app.state.config.DOCUMENT_INTELLIGENCE_ENDPOINT,
                        DOCUMENT_INTELLIGENCE_KEY=request.app.state.config.DOCUMENT_INTELLIGENCE_KEY,
                        MISTRAL_OCR_API_BASE_URL=request.app.state.config.MISTRAL_OCR_API_BASE_URL,
                        MISTRAL_OCR_API_KEY=request.app.state.config.MISTRAL_OCR_API_KEY,
                        MINERU_API_MODE=request.app.state.config.MINERU_API_MODE,
                        MINERU_API_URL=request.app.state.config.MINERU_API_URL,
                        MINERU_API_KEY=request.app.state.config.MINERU_API_KEY,
                        MINERU_PARAMS=request.app.state.config.MINERU_PARAMS,
                    )
                    docs = loader.load(
                        file.filename, file.meta.get("content_type"), file_path
                    )

                    docs = [
                        Document(
                            page_content=doc.page_content,
                            metadata={
                                **filter_metadata(doc.metadata),
                                "name": file.filename,
                                "created_by": file.user_id,
                                "file_id": file.id,
                                "source": file.filename,
                            },
                        )
                        for doc in docs
                    ]
                else:
                    docs = [
                        Document(
                            page_content=file.data.get("content", ""),
                            metadata={
                                **file.meta,
                                "name": file.filename,
                                "created_by": file.user_id,
                                "file_id": file.id,
                                "source": file.filename,
                            },
                        )
                    ]
                text_content = " ".join([doc.page_content for doc in docs])

            log.debug(f"text_content: {text_content}")
            Files.update_file_data_by_id(
                file.id,
                {"content": text_content},
            )
            hash = calculate_sha256_string(text_content)
            Files.update_file_hash_by_id(file.id, hash)

            if request.app.state.config.BYPASS_EMBEDDING_AND_RETRIEVAL:
                Files.update_file_data_by_id(file.id, {"status": "completed"})
                return {
                    "status": True,
                    "collection_name": None,
                    "filename": file.filename,
                    "content": text_content,
                }
            else:
                try:
                    # Note: split=False because audio/video transcripts are already chunked above
                    # Text files will have split=True (default) since they're chunked by Loader
                    should_split = (
                        not form_data.content
                    )  # Don't split if content provided (already chunked)

                    # CRITICAL: Ensure each file's metadata includes its unique file_id
                    # This is essential for Pinecone which uses metadata filtering for collections
                    file_metadata = {
                        "file_id": file.id,
                        "name": file.filename,
                        "hash": hash,
                    }

                    # Double-check file_id is in all document metadata
                    for doc in docs:
                        if (
                            "file_id" not in doc.metadata
                            or doc.metadata["file_id"] != file.id
                        ):
                            log.warning(
                                f"Correcting file_id in document metadata. Was: {doc.metadata.get('file_id')}, Should be: {file.id}"
                            )
                            doc.metadata["file_id"] = file.id

                    result = save_docs_to_vector_db(
                        request,
                        docs=docs,
                        collection_name=collection_name,
                        metadata=file_metadata,
                        add=(True if form_data.collection_name else False),
<<<<<<< HEAD
                        overwrite=False,  # Don't overwrite - add to existing collection (critical for knowledge bases)
=======
                        overwrite=True,  # Auto-overwrite duplicates for smooth UX (matches file system behavior)
>>>>>>> faf82470
                        split=should_split,  # Skip splitting for transcripts (already chunked)
                        user=user,
                    )
                    log.info(f"added {len(docs)} items to collection {collection_name}")

                    if result:
                        Files.update_file_metadata_by_id(
                            file.id,
                            {
                                "collection_name": collection_name,
                            },
                        )

                        Files.update_file_data_by_id(
                            file.id,
                            {"status": "completed"},
                        )

                        return {
                            "status": True,
                            "collection_name": collection_name,
                            "filename": file.filename,
                            "content": text_content,
                        }
                    else:
                        raise Exception("Error saving document to vector database")
                except Exception as e:
                    raise e

        except Exception as e:
            log.exception(e)
            Files.update_file_data_by_id(
                file.id,
                {"status": "failed"},
            )

            if "No pandoc was found" in str(e):
                raise HTTPException(
                    status_code=status.HTTP_400_BAD_REQUEST,
                    detail=ERROR_MESSAGES.PANDOC_NOT_INSTALLED,
                )
            else:
                raise HTTPException(
                    status_code=status.HTTP_400_BAD_REQUEST,
                    detail=str(e),
                )

    else:
        raise HTTPException(
            status_code=status.HTTP_404_NOT_FOUND, detail=ERROR_MESSAGES.NOT_FOUND
        )


class ProcessTextForm(BaseModel):
    name: str
    content: str
    collection_name: Optional[str] = None


@router.post("/process/text")
def process_text(
    request: Request,
    form_data: ProcessTextForm,
    user=Depends(get_verified_user),
):
    collection_name = form_data.collection_name
    if collection_name is None:
        collection_name = calculate_sha256_string(form_data.content)

    docs = [
        Document(
            page_content=form_data.content,
            metadata={"name": form_data.name, "created_by": user.id},
        )
    ]
    text_content = form_data.content
    log.debug(f"text_content: {text_content}")

    result = save_docs_to_vector_db(request, docs, collection_name, user=user)
    if result:
        return {
            "status": True,
            "collection_name": collection_name,
            "content": text_content,
        }
    else:
        raise HTTPException(
            status_code=status.HTTP_500_INTERNAL_SERVER_ERROR,
            detail=ERROR_MESSAGES.DEFAULT(),
        )


@router.post("/process/youtube")
@router.post("/process/web")
def process_web(
    request: Request, form_data: ProcessUrlForm, user=Depends(get_verified_user)
):
    try:
        collection_name = form_data.collection_name
        if not collection_name:
            collection_name = calculate_sha256_string(form_data.url)[:63]

        content, docs = get_content_from_url(request, form_data.url)
        log.debug(f"text_content: {content}")

        if not request.app.state.config.BYPASS_WEB_SEARCH_EMBEDDING_AND_RETRIEVAL:
            save_docs_to_vector_db(
                request,
                docs,
                collection_name,
                overwrite=True,
                user=user,
            )
        else:
            collection_name = None

        return {
            "status": True,
            "collection_name": collection_name,
            "filename": form_data.url,
            "file": {
                "data": {
                    "content": content,
                },
                "meta": {
                    "name": form_data.url,
                    "source": form_data.url,
                },
            },
        }
    except Exception as e:
        log.exception(e)
        raise HTTPException(
            status_code=status.HTTP_400_BAD_REQUEST,
            detail=ERROR_MESSAGES.DEFAULT(e),
        )


def search_web(request: Request, engine: str, query: str) -> list[SearchResult]:
    """Search the web using a search engine and return the results as a list of SearchResult objects.
    Will look for a search engine API key in environment variables in the following order:
    - SEARXNG_QUERY_URL
    - YACY_QUERY_URL + YACY_USERNAME + YACY_PASSWORD
    - GOOGLE_PSE_API_KEY + GOOGLE_PSE_ENGINE_ID
    - BRAVE_SEARCH_API_KEY
    - KAGI_SEARCH_API_KEY
    - MOJEEK_SEARCH_API_KEY
    - BOCHA_SEARCH_API_KEY
    - SERPSTACK_API_KEY
    - SERPER_API_KEY
    - SERPLY_API_KEY
    - TAVILY_API_KEY
    - EXA_API_KEY
    - PERPLEXITY_API_KEY
    - SOUGOU_API_SID + SOUGOU_API_SK
    - SEARCHAPI_API_KEY + SEARCHAPI_ENGINE (by default `google`)
    - SERPAPI_API_KEY + SERPAPI_ENGINE (by default `google`)
    Args:
        query (str): The query to search for
    """

    # TODO: add playwright to search the web
    if engine == "ollama_cloud":
        return search_ollama_cloud(
            "https://ollama.com",
            request.app.state.config.OLLAMA_CLOUD_WEB_SEARCH_API_KEY,
            query,
            request.app.state.config.WEB_SEARCH_RESULT_COUNT,
            request.app.state.config.WEB_SEARCH_DOMAIN_FILTER_LIST,
        )
    elif engine == "perplexity_search":
        if request.app.state.config.PERPLEXITY_API_KEY:
            return search_perplexity_search(
                request.app.state.config.PERPLEXITY_API_KEY,
                query,
                request.app.state.config.WEB_SEARCH_RESULT_COUNT,
                request.app.state.config.WEB_SEARCH_DOMAIN_FILTER_LIST,
            )
        else:
            raise Exception("No PERPLEXITY_API_KEY found in environment variables")
    elif engine == "searxng":
        if request.app.state.config.SEARXNG_QUERY_URL:
            return search_searxng(
                request.app.state.config.SEARXNG_QUERY_URL,
                query,
                request.app.state.config.WEB_SEARCH_RESULT_COUNT,
                request.app.state.config.WEB_SEARCH_DOMAIN_FILTER_LIST,
            )
        else:
            raise Exception("No SEARXNG_QUERY_URL found in environment variables")
    elif engine == "yacy":
        if request.app.state.config.YACY_QUERY_URL:
            return search_yacy(
                request.app.state.config.YACY_QUERY_URL,
                request.app.state.config.YACY_USERNAME,
                request.app.state.config.YACY_PASSWORD,
                query,
                request.app.state.config.WEB_SEARCH_RESULT_COUNT,
                request.app.state.config.WEB_SEARCH_DOMAIN_FILTER_LIST,
            )
        else:
            raise Exception("No YACY_QUERY_URL found in environment variables")
    elif engine == "google_pse":
        if (
            request.app.state.config.GOOGLE_PSE_API_KEY
            and request.app.state.config.GOOGLE_PSE_ENGINE_ID
        ):
            return search_google_pse(
                request.app.state.config.GOOGLE_PSE_API_KEY,
                request.app.state.config.GOOGLE_PSE_ENGINE_ID,
                query,
                request.app.state.config.WEB_SEARCH_RESULT_COUNT,
                request.app.state.config.WEB_SEARCH_DOMAIN_FILTER_LIST,
                referer=request.app.state.config.WEBUI_URL,
            )
        else:
            raise Exception(
                "No GOOGLE_PSE_API_KEY or GOOGLE_PSE_ENGINE_ID found in environment variables"
            )
    elif engine == "brave":
        if request.app.state.config.BRAVE_SEARCH_API_KEY:
            return search_brave(
                request.app.state.config.BRAVE_SEARCH_API_KEY,
                query,
                request.app.state.config.WEB_SEARCH_RESULT_COUNT,
                request.app.state.config.WEB_SEARCH_DOMAIN_FILTER_LIST,
            )
        else:
            raise Exception("No BRAVE_SEARCH_API_KEY found in environment variables")
    elif engine == "kagi":
        if request.app.state.config.KAGI_SEARCH_API_KEY:
            return search_kagi(
                request.app.state.config.KAGI_SEARCH_API_KEY,
                query,
                request.app.state.config.WEB_SEARCH_RESULT_COUNT,
                request.app.state.config.WEB_SEARCH_DOMAIN_FILTER_LIST,
            )
        else:
            raise Exception("No KAGI_SEARCH_API_KEY found in environment variables")
    elif engine == "mojeek":
        if request.app.state.config.MOJEEK_SEARCH_API_KEY:
            return search_mojeek(
                request.app.state.config.MOJEEK_SEARCH_API_KEY,
                query,
                request.app.state.config.WEB_SEARCH_RESULT_COUNT,
                request.app.state.config.WEB_SEARCH_DOMAIN_FILTER_LIST,
            )
        else:
            raise Exception("No MOJEEK_SEARCH_API_KEY found in environment variables")
    elif engine == "bocha":
        if request.app.state.config.BOCHA_SEARCH_API_KEY:
            return search_bocha(
                request.app.state.config.BOCHA_SEARCH_API_KEY,
                query,
                request.app.state.config.WEB_SEARCH_RESULT_COUNT,
                request.app.state.config.WEB_SEARCH_DOMAIN_FILTER_LIST,
            )
        else:
            raise Exception("No BOCHA_SEARCH_API_KEY found in environment variables")
    elif engine == "serpstack":
        if request.app.state.config.SERPSTACK_API_KEY:
            return search_serpstack(
                request.app.state.config.SERPSTACK_API_KEY,
                query,
                request.app.state.config.WEB_SEARCH_RESULT_COUNT,
                request.app.state.config.WEB_SEARCH_DOMAIN_FILTER_LIST,
                https_enabled=request.app.state.config.SERPSTACK_HTTPS,
            )
        else:
            raise Exception("No SERPSTACK_API_KEY found in environment variables")
    elif engine == "serper":
        if request.app.state.config.SERPER_API_KEY:
            return search_serper(
                request.app.state.config.SERPER_API_KEY,
                query,
                request.app.state.config.WEB_SEARCH_RESULT_COUNT,
                request.app.state.config.WEB_SEARCH_DOMAIN_FILTER_LIST,
            )
        else:
            raise Exception("No SERPER_API_KEY found in environment variables")
    elif engine == "serply":
        if request.app.state.config.SERPLY_API_KEY:
            return search_serply(
                request.app.state.config.SERPLY_API_KEY,
                query,
                request.app.state.config.WEB_SEARCH_RESULT_COUNT,
                filter_list=request.app.state.config.WEB_SEARCH_DOMAIN_FILTER_LIST,
            )
        else:
            raise Exception("No SERPLY_API_KEY found in environment variables")
    elif engine == "duckduckgo":
        return search_duckduckgo(
            query,
            request.app.state.config.WEB_SEARCH_RESULT_COUNT,
            request.app.state.config.WEB_SEARCH_DOMAIN_FILTER_LIST,
            concurrent_requests=request.app.state.config.WEB_SEARCH_CONCURRENT_REQUESTS,
        )
    elif engine == "tavily":
        if request.app.state.config.TAVILY_API_KEY:
            return search_tavily(
                request.app.state.config.TAVILY_API_KEY,
                query,
                request.app.state.config.WEB_SEARCH_RESULT_COUNT,
                request.app.state.config.WEB_SEARCH_DOMAIN_FILTER_LIST,
            )
        else:
            raise Exception("No TAVILY_API_KEY found in environment variables")
    elif engine == "exa":
        if request.app.state.config.EXA_API_KEY:
            return search_exa(
                request.app.state.config.EXA_API_KEY,
                query,
                request.app.state.config.WEB_SEARCH_RESULT_COUNT,
                request.app.state.config.WEB_SEARCH_DOMAIN_FILTER_LIST,
            )
        else:
            raise Exception("No EXA_API_KEY found in environment variables")
    elif engine == "searchapi":
        if request.app.state.config.SEARCHAPI_API_KEY:
            return search_searchapi(
                request.app.state.config.SEARCHAPI_API_KEY,
                request.app.state.config.SEARCHAPI_ENGINE,
                query,
                request.app.state.config.WEB_SEARCH_RESULT_COUNT,
                request.app.state.config.WEB_SEARCH_DOMAIN_FILTER_LIST,
            )
        else:
            raise Exception("No SEARCHAPI_API_KEY found in environment variables")
    elif engine == "serpapi":
        if request.app.state.config.SERPAPI_API_KEY:
            return search_serpapi(
                request.app.state.config.SERPAPI_API_KEY,
                request.app.state.config.SERPAPI_ENGINE,
                query,
                request.app.state.config.WEB_SEARCH_RESULT_COUNT,
                request.app.state.config.WEB_SEARCH_DOMAIN_FILTER_LIST,
            )
        else:
            raise Exception("No SERPAPI_API_KEY found in environment variables")
    elif engine == "jina":
        return search_jina(
            request.app.state.config.JINA_API_KEY,
            query,
            request.app.state.config.WEB_SEARCH_RESULT_COUNT,
        )
    elif engine == "bing":
        return search_bing(
            request.app.state.config.BING_SEARCH_V7_SUBSCRIPTION_KEY,
            request.app.state.config.BING_SEARCH_V7_ENDPOINT,
            str(DEFAULT_LOCALE),
            query,
            request.app.state.config.WEB_SEARCH_RESULT_COUNT,
            request.app.state.config.WEB_SEARCH_DOMAIN_FILTER_LIST,
        )
    elif engine == "exa":
        return search_exa(
            request.app.state.config.EXA_API_KEY,
            query,
            request.app.state.config.WEB_SEARCH_RESULT_COUNT,
            request.app.state.config.WEB_SEARCH_DOMAIN_FILTER_LIST,
        )
    elif engine == "perplexity":
        return search_perplexity(
            request.app.state.config.PERPLEXITY_API_KEY,
            query,
            request.app.state.config.WEB_SEARCH_RESULT_COUNT,
            request.app.state.config.WEB_SEARCH_DOMAIN_FILTER_LIST,
            model=request.app.state.config.PERPLEXITY_MODEL,
            search_context_usage=request.app.state.config.PERPLEXITY_SEARCH_CONTEXT_USAGE,
        )
    elif engine == "sougou":
        if (
            request.app.state.config.SOUGOU_API_SID
            and request.app.state.config.SOUGOU_API_SK
        ):
            return search_sougou(
                request.app.state.config.SOUGOU_API_SID,
                request.app.state.config.SOUGOU_API_SK,
                query,
                request.app.state.config.WEB_SEARCH_RESULT_COUNT,
                request.app.state.config.WEB_SEARCH_DOMAIN_FILTER_LIST,
            )
        else:
            raise Exception(
                "No SOUGOU_API_SID or SOUGOU_API_SK found in environment variables"
            )
    elif engine == "firecrawl":
        return search_firecrawl(
            request.app.state.config.FIRECRAWL_API_BASE_URL,
            request.app.state.config.FIRECRAWL_API_KEY,
            query,
            request.app.state.config.WEB_SEARCH_RESULT_COUNT,
            request.app.state.config.WEB_SEARCH_DOMAIN_FILTER_LIST,
        )
    elif engine == "external":
        return search_external(
            request.app.state.config.EXTERNAL_WEB_SEARCH_URL,
            request.app.state.config.EXTERNAL_WEB_SEARCH_API_KEY,
            query,
            request.app.state.config.WEB_SEARCH_RESULT_COUNT,
            request.app.state.config.WEB_SEARCH_DOMAIN_FILTER_LIST,
        )
    else:
        raise Exception("No search engine API key found in environment variables")


@router.post("/process/web/search")
async def process_web_search(
    request: Request, form_data: SearchForm, user=Depends(get_verified_user)
):

    urls = []
    result_items = []

    try:
        logging.debug(
            f"trying to web search with {request.app.state.config.WEB_SEARCH_ENGINE, form_data.queries}"
        )

        search_tasks = [
            run_in_threadpool(
                search_web,
                request,
                request.app.state.config.WEB_SEARCH_ENGINE,
                query,
            )
            for query in form_data.queries
        ]

        search_results = await asyncio.gather(*search_tasks)

        for result in search_results:
            if result:
                for item in result:
                    if item and item.link:
                        result_items.append(item)
                        urls.append(item.link)

        urls = list(dict.fromkeys(urls))
        log.debug(f"urls: {urls}")

    except Exception as e:
        log.exception(e)

        raise HTTPException(
            status_code=status.HTTP_400_BAD_REQUEST,
            detail=ERROR_MESSAGES.WEB_SEARCH_ERROR(e),
        )

    if len(urls) == 0:
        raise HTTPException(
            status_code=status.HTTP_404_NOT_FOUND,
            detail=ERROR_MESSAGES.DEFAULT("No results found from web search"),
        )

    try:
        if request.app.state.config.BYPASS_WEB_SEARCH_WEB_LOADER:
            search_results = [
                item for result in search_results for item in result if result
            ]

            docs = [
                Document(
                    page_content=result.snippet,
                    metadata={
                        "source": result.link,
                        "title": result.title,
                        "snippet": result.snippet,
                        "link": result.link,
                    },
                )
                for result in search_results
                if hasattr(result, "snippet") and result.snippet is not None
            ]
        else:
            loader = get_web_loader(
                urls,
                verify_ssl=request.app.state.config.ENABLE_WEB_LOADER_SSL_VERIFICATION,
                requests_per_second=request.app.state.config.WEB_LOADER_CONCURRENT_REQUESTS,
                trust_env=request.app.state.config.WEB_SEARCH_TRUST_ENV,
            )
            docs = await loader.aload()

        urls = [
            doc.metadata.get("source") for doc in docs if doc.metadata.get("source")
        ]  # only keep the urls returned by the loader
        result_items = [
            dict(item) for item in result_items if item.link in urls
        ]  # only keep the search results that have been loaded

        if request.app.state.config.BYPASS_WEB_SEARCH_EMBEDDING_AND_RETRIEVAL:
            return {
                "status": True,
                "collection_name": None,
                "filenames": urls,
                "items": result_items,
                "docs": [
                    {
                        "content": doc.page_content,
                        "metadata": doc.metadata,
                    }
                    for doc in docs
                ],
                "loaded_count": len(docs),
            }
        else:
            # Create a single collection for all documents
            collection_name = (
                f"web-search-{calculate_sha256_string('-'.join(form_data.queries))}"[
                    :63
                ]
            )

            try:
                await run_in_threadpool(
                    save_docs_to_vector_db,
                    request,
                    docs,
                    collection_name,
                    overwrite=True,
                    user=user,
                )
            except Exception as e:
                log.debug(f"error saving docs: {e}")

            return {
                "status": True,
                "collection_names": [collection_name],
                "items": result_items,
                "filenames": urls,
                "loaded_count": len(docs),
            }
    except Exception as e:
        log.exception(e)
        raise HTTPException(
            status_code=status.HTTP_400_BAD_REQUEST,
            detail=ERROR_MESSAGES.DEFAULT(e),
        )


class QueryDocForm(BaseModel):
    collection_name: str
    query: str
    k: Optional[int] = None
    k_reranker: Optional[int] = None
    r: Optional[float] = None
    hybrid: Optional[bool] = None


@router.post("/query/doc")
def query_doc_handler(
    request: Request,
    form_data: QueryDocForm,
    user=Depends(get_verified_user),
):
    try:
        if request.app.state.config.ENABLE_RAG_HYBRID_SEARCH and (
            form_data.hybrid is None or form_data.hybrid
        ):
            collection_results = {}
            namespace = get_namespace_for_collection(form_data.collection_name)
            collection_results[form_data.collection_name] = VECTOR_DB_CLIENT.get(
                collection_name=form_data.collection_name,
                namespace=namespace,
            )
            return query_doc_with_hybrid_search(
                collection_name=form_data.collection_name,
                collection_result=collection_results[form_data.collection_name],
                query=form_data.query,
                embedding_function=lambda query, prefix: request.app.state.EMBEDDING_FUNCTION(
                    query, prefix=prefix, user=user
                ),
                k=form_data.k if form_data.k else request.app.state.config.TOP_K,
                reranking_function=(
                    (
                        lambda sentences: request.app.state.RERANKING_FUNCTION(
                            sentences, user=user
                        )
                    )
                    if request.app.state.RERANKING_FUNCTION
                    else None
                ),
                k_reranker=form_data.k_reranker
                or request.app.state.config.TOP_K_RERANKER,
                r=(
                    form_data.r
                    if form_data.r
                    else request.app.state.config.RELEVANCE_THRESHOLD
                ),
                hybrid_bm25_weight=(
                    form_data.hybrid_bm25_weight
                    if form_data.hybrid_bm25_weight
                    else request.app.state.config.HYBRID_BM25_WEIGHT
                ),
                user=user,
            )
        else:
            return query_doc(
                collection_name=form_data.collection_name,
                query_embedding=request.app.state.EMBEDDING_FUNCTION(
                    form_data.query, prefix=RAG_EMBEDDING_QUERY_PREFIX, user=user
                ),
                k=form_data.k if form_data.k else request.app.state.config.TOP_K,
                user=user,
            )
    except Exception as e:
        log.exception(e)
        raise HTTPException(
            status_code=status.HTTP_400_BAD_REQUEST,
            detail=ERROR_MESSAGES.DEFAULT(e),
        )


class QueryCollectionsForm(BaseModel):
    collection_names: list[str]
    query: str
    k: Optional[int] = None
    k_reranker: Optional[int] = None
    r: Optional[float] = None
    hybrid: Optional[bool] = None
    hybrid_bm25_weight: Optional[float] = None


@router.post("/query/collection")
def query_collection_handler(
    request: Request,
    form_data: QueryCollectionsForm,
    user=Depends(get_verified_user),
):
    try:
        if request.app.state.config.ENABLE_RAG_HYBRID_SEARCH and (
            form_data.hybrid is None or form_data.hybrid
        ):
            return query_collection_with_hybrid_search(
                collection_names=form_data.collection_names,
                queries=[form_data.query],
                embedding_function=lambda query, prefix: request.app.state.EMBEDDING_FUNCTION(
                    query, prefix=prefix, user=user
                ),
                k=form_data.k if form_data.k else request.app.state.config.TOP_K,
                reranking_function=(
                    (
                        lambda sentences: request.app.state.RERANKING_FUNCTION(
                            sentences, user=user
                        )
                    )
                    if request.app.state.RERANKING_FUNCTION
                    else None
                ),
                k_reranker=form_data.k_reranker
                or request.app.state.config.TOP_K_RERANKER,
                r=(
                    form_data.r
                    if form_data.r
                    else request.app.state.config.RELEVANCE_THRESHOLD
                ),
                hybrid_bm25_weight=(
                    form_data.hybrid_bm25_weight
                    if form_data.hybrid_bm25_weight
                    else request.app.state.config.HYBRID_BM25_WEIGHT
                ),
            )
        else:
            return query_collection(
                collection_names=form_data.collection_names,
                queries=[form_data.query],
                embedding_function=lambda query, prefix: request.app.state.EMBEDDING_FUNCTION(
                    query, prefix=prefix, user=user
                ),
                k=form_data.k if form_data.k else request.app.state.config.TOP_K,
            )

    except Exception as e:
        log.exception(e)
        raise HTTPException(
            status_code=status.HTTP_400_BAD_REQUEST,
            detail=ERROR_MESSAGES.DEFAULT(e),
        )


####################################
#
# Vector DB operations
#
####################################


class DeleteForm(BaseModel):
    collection_name: str
    file_id: str


@router.post("/delete")
def delete_entries_from_collection(form_data: DeleteForm, user=Depends(get_admin_user)):
    try:
        namespace = get_namespace_for_collection(form_data.collection_name)

        if VECTOR_DB_CLIENT.has_collection(
            collection_name=form_data.collection_name, namespace=namespace
        ):
            file = Files.get_file_by_id(form_data.file_id)
            hash = file.hash

            VECTOR_DB_CLIENT.delete(
                collection_name=form_data.collection_name,
                metadata={"hash": hash},
                namespace=namespace,
            )
            return {"status": True}
        else:
            return {"status": False}
    except Exception as e:
        log.exception(e)
        return {"status": False}


@router.post("/reset/db")
def reset_vector_db(user=Depends(get_admin_user)):
    VECTOR_DB_CLIENT.reset()
    Knowledges.delete_all_knowledge()


@router.post("/reset/uploads")
def reset_upload_dir(user=Depends(get_admin_user)) -> bool:
    folder = f"{UPLOAD_DIR}"
    try:
        # Check if the directory exists
        if os.path.exists(folder):
            # Iterate over all the files and directories in the specified directory
            for filename in os.listdir(folder):
                file_path = os.path.join(folder, filename)
                try:
                    if os.path.isfile(file_path) or os.path.islink(file_path):
                        os.unlink(file_path)  # Remove the file or link
                    elif os.path.isdir(file_path):
                        shutil.rmtree(file_path)  # Remove the directory
                except Exception as e:
                    log.exception(f"Failed to delete {file_path}. Reason: {e}")
        else:
            log.warning(f"The directory {folder} does not exist")
    except Exception as e:
        log.exception(f"Failed to process the directory {folder}. Reason: {e}")
    return True


if ENV == "dev":

    @router.get("/ef/{text}")
    async def get_embeddings(request: Request, text: Optional[str] = "Hello World!"):
        return {
            "result": request.app.state.EMBEDDING_FUNCTION(
                text, prefix=RAG_EMBEDDING_QUERY_PREFIX
            )
        }


class BatchProcessFilesForm(BaseModel):
    files: List[FileModel]
    collection_name: str


class BatchProcessFilesResult(BaseModel):
    file_id: str
    status: str
    error: Optional[str] = None


class BatchProcessFilesResponse(BaseModel):
    results: List[BatchProcessFilesResult]
    errors: List[BatchProcessFilesResult]


@router.post("/process/files/batch")
def process_files_batch(
    request: Request,
    form_data: BatchProcessFilesForm,
    user=Depends(get_verified_user),
) -> BatchProcessFilesResponse:
    """
    Process a batch of files and save them to the vector database.
    """
    results: List[BatchProcessFilesResult] = []
    errors: List[BatchProcessFilesResult] = []
    collection_name = form_data.collection_name

    # Prepare all documents first
    all_docs: List[Document] = []
    for file in form_data.files:
        try:
            text_content = file.data.get("content", "")

            docs: List[Document] = [
                Document(
                    page_content=text_content.replace("<br/>", "\n"),
                    metadata={
                        **file.meta,
                        "name": file.filename,
                        "created_by": file.user_id,
                        "file_id": file.id,
                        "source": file.filename,
                    },
                )
            ]

            hash = calculate_sha256_string(text_content)
            Files.update_file_hash_by_id(file.id, hash)
            Files.update_file_data_by_id(file.id, {"content": text_content})

            all_docs.extend(docs)
            results.append(BatchProcessFilesResult(file_id=file.id, status="prepared"))

        except Exception as e:
            log.error(f"process_files_batch: Error processing file {file.id}: {str(e)}")
            errors.append(
                BatchProcessFilesResult(file_id=file.id, status="failed", error=str(e))
            )

    # Save all documents in one batch
    if all_docs:
        try:
            save_docs_to_vector_db(
                request=request,
                docs=all_docs,
                collection_name=collection_name,
                add=True,
                user=user,
            )

            # Update all files with collection name
            for result in results:
                Files.update_file_metadata_by_id(
                    result.file_id, {"collection_name": collection_name}
                )
                result.status = "completed"

        except Exception as e:
            log.error(
                f"process_files_batch: Error saving documents to vector DB: {str(e)}"
            )
            for result in results:
                result.status = "failed"
                errors.append(
                    BatchProcessFilesResult(file_id=result.file_id, error=str(e))
                )

    return BatchProcessFilesResponse(results=results, errors=errors)<|MERGE_RESOLUTION|>--- conflicted
+++ resolved
@@ -2037,24 +2037,15 @@
         if result is not None:
             existing_doc_ids = result.ids[0]
             if existing_doc_ids:
-<<<<<<< HEAD
-                log.info(
-                    f"Document with hash {metadata['hash']} already exists in collection {collection_name}"
-=======
                 filename = metadata.get("name", "Unknown file")
                 log.info(
                     f"Document '{filename}' with hash {metadata['hash']} already exists in collection {collection_name}"
->>>>>>> faf82470
                 )
 
                 # If overwrite is True, delete existing documents first
                 if overwrite:
                     log.info(
-<<<<<<< HEAD
-                        f"Overwriting existing documents with hash {metadata['hash']}"
-=======
                         f"Replacing existing version of '{filename}' ({len(existing_doc_ids)} vectors)"
->>>>>>> faf82470
                     )
                     try:
                         VECTOR_DB_CLIENT.delete(
@@ -2062,26 +2053,15 @@
                             ids=existing_doc_ids,
                             namespace=namespace,
                         )
-<<<<<<< HEAD
-                        log.info(f"Deleted {len(existing_doc_ids)} existing documents")
-=======
                         log.info(f"✓ Deleted {len(existing_doc_ids)} existing vectors for '{filename}'")
->>>>>>> faf82470
                     except Exception as e:
                         log.warning(f"Failed to delete existing documents: {e}")
                         # Continue processing instead of failing
                 else:
-<<<<<<< HEAD
-                    # Provide more informative error message
-                    filename = metadata.get("name", "Unknown file")
-                    raise ValueError(
-                        f"File '{filename}' with identical content already exists in this knowledge base. To replace it, please delete the existing file first or use the overwrite option."
-=======
                     # Only error if user explicitly set overwrite=False
                     raise ValueError(
                         f"File '{filename}' with identical content already exists in this knowledge base. "
                         f"Set overwrite=true to replace it (default behavior)."
->>>>>>> faf82470
                     )
 
     if split:
@@ -2953,11 +2933,7 @@
                         collection_name=collection_name,
                         metadata=file_metadata,
                         add=(True if form_data.collection_name else False),
-<<<<<<< HEAD
-                        overwrite=False,  # Don't overwrite - add to existing collection (critical for knowledge bases)
-=======
                         overwrite=True,  # Auto-overwrite duplicates for smooth UX (matches file system behavior)
->>>>>>> faf82470
                         split=should_split,  # Skip splitting for transcripts (already chunked)
                         user=user,
                     )
