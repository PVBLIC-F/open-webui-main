import logging
import os
from typing import Awaitable, Optional, Union

import requests
import aiohttp
import asyncio
import hashlib
from concurrent.futures import ThreadPoolExecutor
import time
import re

from urllib.parse import quote
from huggingface_hub import snapshot_download
from langchain.retrievers import ContextualCompressionRetriever, EnsembleRetriever
from langchain_community.retrievers import BM25Retriever
from langchain_core.documents import Document

from open_webui.config import VECTOR_DB
from open_webui.retrieval.vector.factory import VECTOR_DB_CLIENT


def get_namespace_for_collection(collection_name: str) -> Optional[str]:
    """
    Get the appropriate namespace for a collection based on vector DB type.

    For Pinecone: Creates human-readable namespace with collection name prefix.
    Format: "{sanitized-name}-{collection-id}" for easier identification.

    For other DBs: Returns None (use default behavior).
    """
    vector_db_type = VECTOR_DB.value if hasattr(VECTOR_DB, "value") else VECTOR_DB

    if vector_db_type == "pinecone":
        # Try to get a human-readable name for the collection
        prefix = None

        # Check if this is a knowledge base (UUID format without prefix)
        if not collection_name.startswith(("file-", "user-memory-", "email-")):
            try:
                # Import here to avoid circular dependency
                knowledge = Knowledges.get_knowledge_by_id(collection_name)
                if knowledge and knowledge.name:
                    # Sanitize knowledge name for namespace
                    # Convert to lowercase, replace spaces/special chars with dashes
                    import re

                    sanitized = re.sub(r"[^a-z0-9]+", "-", knowledge.name.lower())
                    # Remove leading/trailing dashes
                    sanitized = sanitized.strip("-")
                    # Limit length to avoid overly long namespaces
                    if sanitized:
                        prefix = sanitized[:50]  # Max 50 chars for prefix
            except Exception as e:
                # If lookup fails, just use collection ID
                pass

        # Build namespace: "{prefix}-{collection_id}" or just "{collection_id}"
        if prefix:
            return f"{prefix}-{collection_name}"
        else:
            # For files, memories, or if name lookup failed, use collection name as-is
            return collection_name

    return None


from open_webui.models.users import UserModel
from open_webui.models.files import Files
from open_webui.models.knowledge import Knowledges

from open_webui.models.chats import Chats
from open_webui.models.notes import Notes

from open_webui.retrieval.vector.main import GetResult
from open_webui.utils.access_control import has_access
from open_webui.utils.headers import include_user_info_headers
from open_webui.utils.misc import get_message_list

from open_webui.retrieval.web.utils import get_web_loader
from open_webui.retrieval.loaders.youtube import YoutubeLoader


from open_webui.env import (
    SRC_LOG_LEVELS,
    OFFLINE_MODE,
    ENABLE_FORWARD_USER_INFO_HEADERS,
)
from open_webui.config import (
    RAG_EMBEDDING_QUERY_PREFIX,
    RAG_EMBEDDING_CONTENT_PREFIX,
    RAG_EMBEDDING_PREFIX_FIELD_NAME,
)

log = logging.getLogger(__name__)
log.setLevel(SRC_LOG_LEVELS["RAG"])


from typing import Any

from langchain_core.callbacks import CallbackManagerForRetrieverRun
from langchain_core.retrievers import BaseRetriever


def is_youtube_url(url: str) -> bool:
    youtube_regex = r"^(https?://)?(www\.)?(youtube\.com|youtu\.be)/.+$"
    return re.match(youtube_regex, url) is not None


def get_loader(request, url: str):
    if is_youtube_url(url):
        return YoutubeLoader(
            url,
            language=request.app.state.config.YOUTUBE_LOADER_LANGUAGE,
            proxy_url=request.app.state.config.YOUTUBE_LOADER_PROXY_URL,
        )
    else:
        return get_web_loader(
            url,
            verify_ssl=request.app.state.config.ENABLE_WEB_LOADER_SSL_VERIFICATION,
            requests_per_second=request.app.state.config.WEB_LOADER_CONCURRENT_REQUESTS,
            trust_env=request.app.state.config.WEB_SEARCH_TRUST_ENV,
        )


def get_content_from_url(request, url: str) -> str:
    loader = get_loader(request, url)
    docs = loader.load()
    content = " ".join([doc.page_content for doc in docs])
    return content, docs


class VectorSearchRetriever(BaseRetriever):
    collection_name: Any
    embedding_function: Any
    top_k: int
    namespace: Any = None  # Optional namespace for Pinecone isolation

    def _get_relevant_documents(
        self, query: str, *, run_manager: CallbackManagerForRetrieverRun
    ) -> list[Document]:
        """Get documents relevant to a query.

        Args:
            query: String to find relevant documents for.
            run_manager: The callback handler to use.

        Returns:
            List of relevant documents.
        """
        return []

    async def _aget_relevant_documents(
        self,
        query: str,
        *,
        run_manager: CallbackManagerForRetrieverRun,
    ) -> list[Document]:
        embedding = await self.embedding_function(query, RAG_EMBEDDING_QUERY_PREFIX)
        result = VECTOR_DB_CLIENT.search(
            collection_name=self.collection_name,
            vectors=[embedding],
            limit=self.top_k,
            namespace=self.namespace,
        )

        ids = result.ids[0]
        metadatas = result.metadatas[0]
        documents = result.documents[0]

        results = []
        for idx in range(len(ids)):
            results.append(
                Document(
                    metadata=metadatas[idx],
                    page_content=documents[idx],
                )
            )
        return results


def query_doc(
    collection_name: str, query_embedding: list[float], k: int, user: UserModel = None
):
    try:
        namespace = get_namespace_for_collection(collection_name)
        log.debug(
            f"query_doc:doc {collection_name}"
            + (f" in namespace '{namespace}'" if namespace else "")
        )
        result = VECTOR_DB_CLIENT.search(
            collection_name=collection_name,
            vectors=[query_embedding],
            limit=k,
            namespace=namespace,
        )

        if result:
            log.info(f"query_doc:result {result.ids} {result.metadatas}")

        return result
    except Exception as e:
        log.exception(f"Error querying doc {collection_name} with limit {k}: {e}")
        raise e


def get_doc(collection_name: str, user: UserModel = None):
    try:
        namespace = get_namespace_for_collection(collection_name)
        log.debug(
            f"get_doc:doc {collection_name}"
            + (f" in namespace '{namespace}'" if namespace else "")
        )
        result = VECTOR_DB_CLIENT.get(
            collection_name=collection_name, namespace=namespace
        )

        if result:
            log.info(f"query_doc:result {result.ids} {result.metadatas}")

        return result
    except Exception as e:
        log.exception(f"Error getting doc {collection_name}: {e}")
        raise e


def get_enriched_texts(collection_result: GetResult) -> list[str]:
    enriched_texts = []
    for idx, text in enumerate(collection_result.documents[0]):
        metadata = collection_result.metadatas[0][idx]
        metadata_parts = [text]

        # Add filename (repeat twice for extra weight in BM25 scoring)
        if metadata.get("name"):
            filename = metadata["name"]
            filename_tokens = (
                filename.replace("_", " ").replace("-", " ").replace(".", " ")
            )
            metadata_parts.append(
                f"Filename: {filename} {filename_tokens} {filename_tokens}"
            )

        # Add title if available
        if metadata.get("title"):
            metadata_parts.append(f"Title: {metadata['title']}")

        # Add document section headings if available (from markdown splitter)
        if metadata.get("headings") and isinstance(metadata["headings"], list):
            headings = " > ".join(str(h) for h in metadata["headings"])
            metadata_parts.append(f"Section: {headings}")

        # Add source URL/path if available
        if metadata.get("source"):
            metadata_parts.append(f"Source: {metadata['source']}")

        # Add snippet for web search results
        if metadata.get("snippet"):
            metadata_parts.append(f"Snippet: {metadata['snippet']}")

        enriched_texts.append(" ".join(metadata_parts))

    return enriched_texts


async def query_doc_with_hybrid_search(
    collection_name: str,
    collection_result: GetResult,
    query: str,
    embedding_function,
    k: int,
    reranking_function,
    k_reranker: int,
    r: float,
    hybrid_bm25_weight: float,
    enable_enriched_texts: bool = False,
) -> dict:
    try:
        # First check if collection_result has the required attributes
        if (
            not collection_result
            or not hasattr(collection_result, "documents")
            or not hasattr(collection_result, "metadatas")
        ):
            log.warning(f"query_doc_with_hybrid_search:no_docs {collection_name}")
            return {"documents": [], "metadatas": [], "distances": []}

        # Now safely check the documents content after confirming attributes exist
        if (
            not collection_result.documents
            or len(collection_result.documents) == 0
            or not collection_result.documents[0]
        ):
            log.warning(f"query_doc_with_hybrid_search:no_docs {collection_name}")
            return {"documents": [], "metadatas": [], "distances": []}

        log.debug(f"query_doc_with_hybrid_search:doc {collection_name}")

<<<<<<< HEAD
        # Get namespace for vector search retriever
        namespace = get_namespace_for_collection(collection_name)
=======
        bm25_texts = (
            get_enriched_texts(collection_result)
            if enable_enriched_texts
            else collection_result.documents[0]
        )
>>>>>>> 140605e6

        bm25_retriever = BM25Retriever.from_texts(
            texts=bm25_texts,
            metadatas=collection_result.metadatas[0],
        )
        bm25_retriever.k = k

        vector_search_retriever = VectorSearchRetriever(
            collection_name=collection_name,
            embedding_function=embedding_function,
            top_k=k,
            namespace=namespace,
        )

        if hybrid_bm25_weight <= 0:
            ensemble_retriever = EnsembleRetriever(
                retrievers=[vector_search_retriever], weights=[1.0]
            )
        elif hybrid_bm25_weight >= 1:
            ensemble_retriever = EnsembleRetriever(
                retrievers=[bm25_retriever], weights=[1.0]
            )
        else:
            ensemble_retriever = EnsembleRetriever(
                retrievers=[bm25_retriever, vector_search_retriever],
                weights=[hybrid_bm25_weight, 1.0 - hybrid_bm25_weight],
            )

        compressor = RerankCompressor(
            embedding_function=embedding_function,
            top_n=k_reranker,
            reranking_function=reranking_function,
            r_score=r,
        )

        compression_retriever = ContextualCompressionRetriever(
            base_compressor=compressor, base_retriever=ensemble_retriever
        )

        result = await compression_retriever.ainvoke(query)

        distances = [d.metadata.get("score") for d in result]
        documents = [d.page_content for d in result]
        metadatas = [d.metadata for d in result]

        # retrieve only min(k, k_reranker) items, sort and cut by distance if k < k_reranker
        if k < k_reranker:
            sorted_items = sorted(
                zip(distances, metadatas, documents), key=lambda x: x[0], reverse=True
            )
            sorted_items = sorted_items[:k]

            if sorted_items:
                distances, documents, metadatas = map(list, zip(*sorted_items))
            else:
                distances, documents, metadatas = [], [], []

        result = {
            "distances": [distances],
            "documents": [documents],
            "metadatas": [metadatas],
        }

        log.info(
            "query_doc_with_hybrid_search:result "
            + f'{result["metadatas"]} {result["distances"]}'
        )
        return result
    except Exception as e:
        log.exception(f"Error querying doc {collection_name} with hybrid search: {e}")
        raise e


def merge_get_results(get_results: list[dict]) -> dict:
    # Initialize lists to store combined data
    combined_documents = []
    combined_metadatas = []
    combined_ids = []

    for data in get_results:
        combined_documents.extend(data["documents"][0])
        combined_metadatas.extend(data["metadatas"][0])
        combined_ids.extend(data["ids"][0])

    # Create the output dictionary
    result = {
        "documents": [combined_documents],
        "metadatas": [combined_metadatas],
        "ids": [combined_ids],
    }

    return result


def merge_and_sort_query_results(query_results: list[dict], k: int) -> dict:
    # Initialize lists to store combined data
    combined = dict()  # To store documents with unique document hashes

    for data in query_results:
        if (
            len(data.get("distances", [])) == 0
            or len(data.get("documents", [])) == 0
            or len(data.get("metadatas", [])) == 0
        ):
            continue

        distances = data["distances"][0]
        documents = data["documents"][0]
        metadatas = data["metadatas"][0]

        for distance, document, metadata in zip(distances, documents, metadatas):
            if isinstance(document, str):
                doc_hash = hashlib.sha256(
                    document.encode()
                ).hexdigest()  # Compute a hash for uniqueness

                if doc_hash not in combined.keys():
                    combined[doc_hash] = (distance, document, metadata)
                    continue  # if doc is new, no further comparison is needed

                # if doc is alredy in, but new distance is better, update
                if distance > combined[doc_hash][0]:
                    combined[doc_hash] = (distance, document, metadata)

    combined = list(combined.values())
    # Sort the list based on distances
    combined.sort(key=lambda x: x[0], reverse=True)

    # Slice to keep only the top k elements
    sorted_distances, sorted_documents, sorted_metadatas = (
        zip(*combined[:k]) if combined else ([], [], [])
    )

    # Create and return the output dictionary
    return {
        "distances": [list(sorted_distances)],
        "documents": [list(sorted_documents)],
        "metadatas": [list(sorted_metadatas)],
    }


def get_all_items_from_collections(collection_names: list[str]) -> dict:
    results = []

    for collection_name in collection_names:
        if collection_name:
            try:
                result = get_doc(collection_name=collection_name)
                if result is not None:
                    results.append(result.model_dump())
            except Exception as e:
                log.exception(f"Error when querying the collection: {e}")
        else:
            pass

    return merge_get_results(results)


async def query_collection(
    collection_names: list[str],
    queries: list[str],
    embedding_function,
    k: int,
) -> dict:
    results = []
    error = False

    def process_query_collection(collection_name, query_embedding):
        try:
            if collection_name:
                result = query_doc(
                    collection_name=collection_name,
                    k=k,
                    query_embedding=query_embedding,
                )
                if result is not None:
                    return result.model_dump(), None
            return None, None
        except Exception as e:
            log.exception(f"Error when querying the collection: {e}")
            return None, e

    # Generate all query embeddings (in one call)
    query_embeddings = await embedding_function(
        queries, prefix=RAG_EMBEDDING_QUERY_PREFIX
    )
    log.debug(
        f"query_collection: processing {len(queries)} queries across {len(collection_names)} collections"
    )

    with ThreadPoolExecutor() as executor:
        future_results = []
        for query_embedding in query_embeddings:
            for collection_name in collection_names:
                result = executor.submit(
                    process_query_collection, collection_name, query_embedding
                )
                future_results.append(result)
        task_results = [future.result() for future in future_results]

    for result, err in task_results:
        if err is not None:
            error = True
        elif result is not None:
            results.append(result)

    if error and not results:
        log.warning("All collection queries failed. No results returned.")

    return merge_and_sort_query_results(results, k=k)


async def query_collection_with_hybrid_search(
    collection_names: list[str],
    queries: list[str],
    embedding_function,
    k: int,
    reranking_function,
    k_reranker: int,
    r: float,
    hybrid_bm25_weight: float,
    enable_enriched_texts: bool = False,
) -> dict:
    results = []
    error = False
    # Fetch collection data once per collection sequentially
    # Avoid fetching the same data multiple times later
    collection_results = {}
    for collection_name in collection_names:
        try:
            namespace = get_namespace_for_collection(collection_name)
            log.debug(
                f"query_collection_with_hybrid_search:VECTOR_DB_CLIENT.get:collection {collection_name}"
                + (f" in namespace '{namespace}'" if namespace else "")
            )
            collection_results[collection_name] = VECTOR_DB_CLIENT.get(
                collection_name=collection_name, namespace=namespace
            )
        except Exception as e:
            log.exception(f"Failed to fetch collection {collection_name}: {e}")
            collection_results[collection_name] = None

    log.info(
        f"Starting hybrid search for {len(queries)} queries in {len(collection_names)} collections..."
    )

    async def process_query(collection_name, query):
        try:
            result = await query_doc_with_hybrid_search(
                collection_name=collection_name,
                collection_result=collection_results[collection_name],
                query=query,
                embedding_function=embedding_function,
                k=k,
                reranking_function=reranking_function,
                k_reranker=k_reranker,
                r=r,
                hybrid_bm25_weight=hybrid_bm25_weight,
                enable_enriched_texts=enable_enriched_texts,
            )
            return result, None
        except Exception as e:
            log.exception(f"Error when querying the collection with hybrid_search: {e}")
            return None, e

    # Prepare tasks for all collections and queries
    # Avoid running any tasks for collections that failed to fetch data (have assigned None)
    tasks = [
        (collection_name, query)
        for collection_name in collection_names
        if collection_results[collection_name] is not None
        for query in queries
    ]

    # Run all queries in parallel using asyncio.gather
    task_results = await asyncio.gather(
        *[process_query(collection_name, query) for collection_name, query in tasks]
    )

    for result, err in task_results:
        if err is not None:
            error = True
        elif result is not None:
            results.append(result)

    if error and not results:
        raise Exception(
            "Hybrid search failed for all collections. Using Non-hybrid search as fallback."
        )

    return merge_and_sort_query_results(results, k=k)


def generate_openai_batch_embeddings(
    model: str,
    texts: list[str],
    url: str = "https://api.openai.com/v1",
    key: str = "",
    prefix: str = None,
    user: UserModel = None,
) -> Optional[list[list[float]]]:
    try:
        log.debug(
            f"generate_openai_batch_embeddings:model {model} batch size: {len(texts)}"
        )
        json_data = {"input": texts, "model": model}
        if isinstance(RAG_EMBEDDING_PREFIX_FIELD_NAME, str) and isinstance(prefix, str):
            json_data[RAG_EMBEDDING_PREFIX_FIELD_NAME] = prefix

        headers = {
            "Content-Type": "application/json",
            "Authorization": f"Bearer {key}",
        }
        if ENABLE_FORWARD_USER_INFO_HEADERS and user:
            headers = include_user_info_headers(headers, user)

        r = requests.post(
            f"{url}/embeddings",
            headers=headers,
            json=json_data,
        )
        r.raise_for_status()
        data = r.json()
        if "data" in data:
            return [elem["embedding"] for elem in data["data"]]
        else:
            raise "Something went wrong :/"
    except Exception as e:
        log.exception(f"Error generating openai batch embeddings: {e}")
        return None


async def agenerate_openai_batch_embeddings(
    model: str,
    texts: list[str],
    url: str = "https://api.openai.com/v1",
    key: str = "",
    prefix: str = None,
    user: UserModel = None,
) -> Optional[list[list[float]]]:
    try:
        log.debug(
            f"agenerate_openai_batch_embeddings:model {model} batch size: {len(texts)}"
        )
        form_data = {"input": texts, "model": model}
        if isinstance(RAG_EMBEDDING_PREFIX_FIELD_NAME, str) and isinstance(prefix, str):
            form_data[RAG_EMBEDDING_PREFIX_FIELD_NAME] = prefix

        headers = {
            "Content-Type": "application/json",
            "Authorization": f"Bearer {key}",
        }
        if ENABLE_FORWARD_USER_INFO_HEADERS and user:
            headers = include_user_info_headers(headers, user)

        async with aiohttp.ClientSession(trust_env=True) as session:
            async with session.post(
                f"{url}/embeddings", headers=headers, json=form_data
            ) as r:
                r.raise_for_status()
                data = await r.json()
                if "data" in data:
                    return [item["embedding"] for item in data["data"]]
                else:
                    raise Exception("Something went wrong :/")
    except Exception as e:
        log.exception(f"Error generating openai batch embeddings: {e}")
        return None


def generate_azure_openai_batch_embeddings(
    model: str,
    texts: list[str],
    url: str,
    key: str = "",
    version: str = "",
    prefix: str = None,
    user: UserModel = None,
) -> Optional[list[list[float]]]:
    try:
        log.debug(
            f"generate_azure_openai_batch_embeddings:deployment {model} batch size: {len(texts)}"
        )
        json_data = {"input": texts}
        if isinstance(RAG_EMBEDDING_PREFIX_FIELD_NAME, str) and isinstance(prefix, str):
            json_data[RAG_EMBEDDING_PREFIX_FIELD_NAME] = prefix

        url = f"{url}/openai/deployments/{model}/embeddings?api-version={version}"

        for _ in range(5):
            headers = {
                "Content-Type": "application/json",
                "api-key": key,
            }
            if ENABLE_FORWARD_USER_INFO_HEADERS and user:
                headers = include_user_info_headers(headers, user)

            r = requests.post(
                url,
                headers=headers,
                json=json_data,
            )
            if r.status_code == 429:
                retry = float(r.headers.get("Retry-After", "1"))
                time.sleep(retry)
                continue
            r.raise_for_status()
            data = r.json()
            if "data" in data:
                return [elem["embedding"] for elem in data["data"]]
            else:
                raise Exception("Something went wrong :/")
        return None
    except Exception as e:
        log.exception(f"Error generating azure openai batch embeddings: {e}")
        return None


async def agenerate_azure_openai_batch_embeddings(
    model: str,
    texts: list[str],
    url: str,
    key: str = "",
    version: str = "",
    prefix: str = None,
    user: UserModel = None,
) -> Optional[list[list[float]]]:
    try:
        log.debug(
            f"agenerate_azure_openai_batch_embeddings:deployment {model} batch size: {len(texts)}"
        )
        form_data = {"input": texts}
        if isinstance(RAG_EMBEDDING_PREFIX_FIELD_NAME, str) and isinstance(prefix, str):
            form_data[RAG_EMBEDDING_PREFIX_FIELD_NAME] = prefix

        full_url = f"{url}/openai/deployments/{model}/embeddings?api-version={version}"

        headers = {
            "Content-Type": "application/json",
            "api-key": key,
        }
        if ENABLE_FORWARD_USER_INFO_HEADERS and user:
            headers = include_user_info_headers(headers, user)

        async with aiohttp.ClientSession(trust_env=True) as session:
            async with session.post(full_url, headers=headers, json=form_data) as r:
                r.raise_for_status()
                data = await r.json()
                if "data" in data:
                    return [item["embedding"] for item in data["data"]]
                else:
                    raise Exception("Something went wrong :/")
    except Exception as e:
        log.exception(f"Error generating azure openai batch embeddings: {e}")
        return None


def generate_ollama_batch_embeddings(
    model: str,
    texts: list[str],
    url: str,
    key: str = "",
    prefix: str = None,
    user: UserModel = None,
) -> Optional[list[list[float]]]:
    try:
        log.debug(
            f"generate_ollama_batch_embeddings:model {model} batch size: {len(texts)}"
        )
        json_data = {"input": texts, "model": model}
        if isinstance(RAG_EMBEDDING_PREFIX_FIELD_NAME, str) and isinstance(prefix, str):
            json_data[RAG_EMBEDDING_PREFIX_FIELD_NAME] = prefix

        headers = {
            "Content-Type": "application/json",
            "Authorization": f"Bearer {key}",
        }
        if ENABLE_FORWARD_USER_INFO_HEADERS and user:
            headers = include_user_info_headers(headers, user)

        r = requests.post(
            f"{url}/api/embed",
            headers=headers,
            json=json_data,
        )
        r.raise_for_status()
        data = r.json()

        if "embeddings" in data:
            return data["embeddings"]
        else:
            raise "Something went wrong :/"
    except Exception as e:
        log.exception(f"Error generating ollama batch embeddings: {e}")
        return None


async def agenerate_ollama_batch_embeddings(
    model: str,
    texts: list[str],
    url: str,
    key: str = "",
    prefix: str = None,
    user: UserModel = None,
) -> Optional[list[list[float]]]:
    try:
        log.debug(
            f"agenerate_ollama_batch_embeddings:model {model} batch size: {len(texts)}"
        )
        form_data = {"input": texts, "model": model}
        if isinstance(RAG_EMBEDDING_PREFIX_FIELD_NAME, str) and isinstance(prefix, str):
            form_data[RAG_EMBEDDING_PREFIX_FIELD_NAME] = prefix

        headers = {
            "Content-Type": "application/json",
            "Authorization": f"Bearer {key}",
        }
        if ENABLE_FORWARD_USER_INFO_HEADERS and user:
            headers = include_user_info_headers(headers, user)

        async with aiohttp.ClientSession(trust_env=True) as session:
            async with session.post(
                f"{url}/api/embed", headers=headers, json=form_data
            ) as r:
                r.raise_for_status()
                data = await r.json()
                if "embeddings" in data:
                    return data["embeddings"]
                else:
                    raise Exception("Something went wrong :/")
    except Exception as e:
        log.exception(f"Error generating ollama batch embeddings: {e}")
        return None


def get_embedding_function(
    embedding_engine,
    embedding_model,
    embedding_function,
    url,
    key,
    embedding_batch_size,
    azure_api_version=None,
    enable_async=True,
) -> Awaitable:
    if embedding_engine == "":
        # Sentence transformers: CPU-bound sync operation
        async def async_embedding_function(query, prefix=None, user=None):
            return await asyncio.to_thread(
                (
                    lambda query, prefix=None: embedding_function.encode(
                        query, **({"prompt": prefix} if prefix else {})
                    ).tolist()
                ),
                query,
                prefix,
            )

        return async_embedding_function
    elif embedding_engine in ["ollama", "openai", "azure_openai"]:
        embedding_function = lambda query, prefix=None, user=None: generate_embeddings(
            engine=embedding_engine,
            model=embedding_model,
            text=query,
            prefix=prefix,
            url=url,
            key=key,
            user=user,
            azure_api_version=azure_api_version,
        )

        async def async_embedding_function(query, prefix=None, user=None):
            if isinstance(query, list):
                # Create batches
                batches = [
                    query[i : i + embedding_batch_size]
                    for i in range(0, len(query), embedding_batch_size)
                ]

                if enable_async:
                    log.debug(
                        f"generate_multiple_async: Processing {len(batches)} batches in parallel"
                    )
                    # Execute all batches in parallel
                    tasks = [
                        embedding_function(batch, prefix=prefix, user=user)
                        for batch in batches
                    ]
                    batch_results = await asyncio.gather(*tasks)
                else:
                    log.debug(
                        f"generate_multiple_async: Processing {len(batches)} batches sequentially"
                    )
                    batch_results = []
                    for batch in batches:
                        batch_results.append(
                            await embedding_function(batch, prefix=prefix, user=user)
                        )

                # Flatten results
                embeddings = []
                for batch_embeddings in batch_results:
                    if isinstance(batch_embeddings, list):
                        embeddings.extend(batch_embeddings)

                log.debug(
                    f"generate_multiple_async: Generated {len(embeddings)} embeddings from {len(batches)} parallel batches"
                )
                return embeddings
            else:
                return await embedding_function(query, prefix, user)

        return async_embedding_function
    else:
        raise ValueError(f"Unknown embedding engine: {embedding_engine}")


async def generate_embeddings(
    engine: str,
    model: str,
    text: Union[str, list[str]],
    prefix: Union[str, None] = None,
    **kwargs,
):
    url = kwargs.get("url", "")
    key = kwargs.get("key", "")
    user = kwargs.get("user")

    if prefix is not None and RAG_EMBEDDING_PREFIX_FIELD_NAME is None:
        if isinstance(text, list):
            text = [f"{prefix}{text_element}" for text_element in text]
        else:
            text = f"{prefix}{text}"

    if engine == "ollama":
        embeddings = await agenerate_ollama_batch_embeddings(
            **{
                "model": model,
                "texts": text if isinstance(text, list) else [text],
                "url": url,
                "key": key,
                "prefix": prefix,
                "user": user,
            }
        )
        return embeddings[0] if isinstance(text, str) else embeddings
    elif engine == "openai":
        embeddings = await agenerate_openai_batch_embeddings(
            model, text if isinstance(text, list) else [text], url, key, prefix, user
        )
        return embeddings[0] if isinstance(text, str) else embeddings
    elif engine == "azure_openai":
        azure_api_version = kwargs.get("azure_api_version", "")
        embeddings = await agenerate_azure_openai_batch_embeddings(
            model,
            text if isinstance(text, list) else [text],
            url,
            key,
            azure_api_version,
            prefix,
            user,
        )
        return embeddings[0] if isinstance(text, str) else embeddings


def get_reranking_function(reranking_engine, reranking_model, reranking_function):
    if reranking_function is None:
        return None
    if reranking_engine == "external":
        return lambda query, documents, user=None: reranking_function.predict(
            [(query, doc.page_content) for doc in documents], user=user
        )
    elif reranking_engine == "pinecone":
        return lambda sentences, user=None: reranking_function.predict(
            sentences, user=user
        )
    else:
        return lambda query, documents, user=None: reranking_function.predict(
            [(query, doc.page_content) for doc in documents]
        )


async def get_sources_from_items(
    request,
    items,
    queries,
    embedding_function,
    k,
    reranking_function,
    k_reranker,
    r,
    hybrid_bm25_weight,
    hybrid_search,
    full_context=False,
    user: Optional[UserModel] = None,
):
    log.debug(
        f"items: {items} {queries} {embedding_function} {reranking_function} {full_context}"
    )

    extracted_collections = []
    query_results = []

    for item in items:
        query_result = None
        collection_names = []

        if item.get("type") == "text":
            # Raw Text
            # Used during temporary chat file uploads or web page & youtube attachements

            if item.get("context") == "full":
                if item.get("file"):
                    # if item has file data, use it
                    query_result = {
                        "documents": [
                            [item.get("file", {}).get("data", {}).get("content")]
                        ],
                        "metadatas": [[item.get("file", {}).get("meta", {})]],
                    }

            if query_result is None:
                # Fallback
                if item.get("collection_name"):
                    # If item has a collection name, use it
                    collection_names.append(item.get("collection_name"))
                elif item.get("file"):
                    # If item has file data, use it
                    query_result = {
                        "documents": [
                            [item.get("file", {}).get("data", {}).get("content")]
                        ],
                        "metadatas": [[item.get("file", {}).get("meta", {})]],
                    }
                else:
                    # Fallback to item content
                    query_result = {
                        "documents": [[item.get("content")]],
                        "metadatas": [
                            [{"file_id": item.get("id"), "name": item.get("name")}]
                        ],
                    }

        elif item.get("type") == "note":
            # Note Attached
            note = Notes.get_note_by_id(item.get("id"))

            if note and (
                user.role == "admin"
                or note.user_id == user.id
                or has_access(user.id, "read", note.access_control)
            ):
                # User has access to the note
                query_result = {
                    "documents": [[note.data.get("content", {}).get("md", "")]],
                    "metadatas": [[{"file_id": note.id, "name": note.title}]],
                }

        elif item.get("type") == "chat":
            # Chat Attached
            chat = Chats.get_chat_by_id(item.get("id"))

            if chat and (user.role == "admin" or chat.user_id == user.id):
                messages_map = chat.chat.get("history", {}).get("messages", {})
                message_id = chat.chat.get("history", {}).get("currentId")

                if messages_map and message_id:
                    # Reconstruct the message list in order
                    message_list = get_message_list(messages_map, message_id)
                    message_history = "\n".join(
                        [
                            f"#### {m.get('role', 'user').capitalize()}\n{m.get('content')}\n"
                            for m in message_list
                        ]
                    )

                    # User has access to the chat
                    query_result = {
                        "documents": [[message_history]],
                        "metadatas": [[{"file_id": chat.id, "name": chat.title}]],
                    }

        elif item.get("type") == "url":
            content, docs = get_content_from_url(request, item.get("url"))
            if docs:
                query_result = {
                    "documents": [[content]],
                    "metadatas": [[{"url": item.get("url"), "name": item.get("url")}]],
                }
        elif item.get("type") == "file":
            if (
                item.get("context") == "full"
                or request.app.state.config.BYPASS_EMBEDDING_AND_RETRIEVAL
            ):
                if item.get("file", {}).get("data", {}).get("content", ""):
                    # Manual Full Mode Toggle
                    # Used from chat file modal, we can assume that the file content will be available from item.get("file").get("data", {}).get("content")
                    query_result = {
                        "documents": [
                            [item.get("file", {}).get("data", {}).get("content", "")]
                        ],
                        "metadatas": [
                            [
                                {
                                    "file_id": item.get("id"),
                                    "name": item.get("name"),
                                    **item.get("file")
                                    .get("data", {})
                                    .get("metadata", {}),
                                }
                            ]
                        ],
                    }
                elif item.get("id"):
                    file_object = Files.get_file_by_id(item.get("id"))
                    if file_object:
                        query_result = {
                            "documents": [[file_object.data.get("content", "")]],
                            "metadatas": [
                                [
                                    {
                                        "file_id": item.get("id"),
                                        "name": file_object.filename,
                                        "source": file_object.filename,
                                    }
                                ]
                            ],
                        }
            else:
                # Fallback to collection names
                if item.get("legacy"):
                    collection_names.append(f"{item['id']}")
                else:
                    collection_names.append(f"file-{item['id']}")

        elif item.get("type") == "collection":
            # Manual Full Mode Toggle for Collection
            knowledge_base = Knowledges.get_knowledge_by_id(item.get("id"))

            if knowledge_base and (
                user.role == "admin"
                or knowledge_base.user_id == user.id
                or has_access(user.id, "read", knowledge_base.access_control)
            ):
                if (
                    item.get("context") == "full"
                    or request.app.state.config.BYPASS_EMBEDDING_AND_RETRIEVAL
                ):
                    if knowledge_base and (
                        user.role == "admin"
                        or knowledge_base.user_id == user.id
                        or has_access(user.id, "read", knowledge_base.access_control)
                    ):

                        file_ids = knowledge_base.data.get("file_ids", [])

                        documents = []
                        metadatas = []
                        for file_id in file_ids:
                            file_object = Files.get_file_by_id(file_id)

                            if file_object:
                                documents.append(file_object.data.get("content", ""))
                                metadatas.append(
                                    {
                                        "file_id": file_id,
                                        "name": file_object.filename,
                                        "source": file_object.filename,
                                    }
                                )

                        query_result = {
                            "documents": [documents],
                            "metadatas": [metadatas],
                        }
                else:
                    # Fallback to collection names
                    if item.get("legacy"):
                        collection_names = item.get("collection_names", [])
                    else:
                        collection_names.append(item["id"])

        elif item.get("docs"):
            # BYPASS_WEB_SEARCH_EMBEDDING_AND_RETRIEVAL
            query_result = {
                "documents": [[doc.get("content") for doc in item.get("docs")]],
                "metadatas": [[doc.get("metadata") for doc in item.get("docs")]],
            }
        elif item.get("collection_name"):
            # Direct Collection Name
            collection_names.append(item["collection_name"])
        elif item.get("collection_names"):
            # Collection Names List
            collection_names.extend(item["collection_names"])

        # If query_result is None
        # Fallback to collection names and vector search the collections
        if query_result is None and collection_names:
            collection_names = set(collection_names).difference(extracted_collections)
            if not collection_names:
                log.debug(f"skipping {item} as it has already been extracted")
                continue

            try:
                if full_context:
                    query_result = get_all_items_from_collections(collection_names)
                else:
                    query_result = None  # Initialize to None
                    if hybrid_search:
                        try:
                            query_result = await query_collection_with_hybrid_search(
                                collection_names=collection_names,
                                queries=queries,
                                embedding_function=embedding_function,
                                k=k,
                                reranking_function=reranking_function,
                                k_reranker=k_reranker,
                                r=r,
                                hybrid_bm25_weight=hybrid_bm25_weight,
                                enable_enriched_texts=request.app.state.config.ENABLE_RAG_HYBRID_SEARCH_ENRICHED_TEXTS,
                            )
                        except Exception as e:
                            log.debug(
                                "Error when using hybrid search, using non hybrid search as fallback."
                            )

                    # fallback to non-hybrid search
                    if not hybrid_search and query_result is None:
                        query_result = await query_collection(
                            collection_names=collection_names,
                            queries=queries,
                            embedding_function=embedding_function,
                            k=k,
                        )
            except Exception as e:
                log.exception(e)

            extracted_collections.extend(collection_names)

        if query_result:
            if "data" in item:
                del item["data"]
            query_results.append({**query_result, "file": item})

    sources = []
    for query_result in query_results:
        try:
            if "documents" in query_result:
                if "metadatas" in query_result:
                    source = {
                        "source": query_result["file"],
                        "document": query_result["documents"][0],
                        "metadata": query_result["metadatas"][0],
                    }
                    if "distances" in query_result and query_result["distances"]:
                        source["distances"] = query_result["distances"][0]

                    sources.append(source)
        except Exception as e:
            log.exception(e)
    return sources


def get_model_path(model: str, update_model: bool = False):
    # Construct huggingface_hub kwargs with local_files_only to return the snapshot path
    cache_dir = os.getenv("SENTENCE_TRANSFORMERS_HOME")

    local_files_only = not update_model

    if OFFLINE_MODE:
        local_files_only = True

    snapshot_kwargs = {
        "cache_dir": cache_dir,
        "local_files_only": local_files_only,
    }

    log.debug(f"model: {model}")
    log.debug(f"snapshot_kwargs: {snapshot_kwargs}")

    # Inspiration from upstream sentence_transformers
    if (
        os.path.exists(model)
        or ("\\" in model or model.count("/") > 1)
        and local_files_only
    ):
        # If fully qualified path exists, return input, else set repo_id
        return model
    elif "/" not in model:
        # Set valid repo_id for model short-name
        model = "sentence-transformers" + "/" + model

    snapshot_kwargs["repo_id"] = model

    # Attempt to query the huggingface_hub library to determine the local path and/or to update
    try:
        model_repo_path = snapshot_download(**snapshot_kwargs)
        log.debug(f"model_repo_path: {model_repo_path}")
        return model_repo_path
    except Exception as e:
        log.exception(f"Cannot determine model snapshot path: {e}")
        return model


<<<<<<< HEAD
def generate_openai_batch_embeddings(
    model: str,
    texts: list[str],
    url: str = "https://api.openai.com/v1",
    key: str = "",
    prefix: str = None,
    user: UserModel = None,
) -> Optional[list[list[float]]]:
    try:
        # Filter out empty or whitespace-only texts
        valid_texts = [text.strip() for text in texts if text and text.strip()]

        if len(valid_texts) == 0:
            log.warning("No valid texts provided for embedding generation")
            return None

        log.debug(
            f"generate_openai_batch_embeddings:model {model} batch size: {len(valid_texts)} (filtered from {len(texts)})"
        )
        json_data = {"input": valid_texts, "model": model}
        if isinstance(RAG_EMBEDDING_PREFIX_FIELD_NAME, str) and isinstance(prefix, str):
            json_data[RAG_EMBEDDING_PREFIX_FIELD_NAME] = prefix

        r = requests.post(
            f"{url}/embeddings",
            headers={
                "Content-Type": "application/json",
                "Authorization": f"Bearer {key}",
                **(
                    {
                        "X-OpenWebUI-User-Name": quote(user.name, safe=" "),
                        "X-OpenWebUI-User-Id": user.id,
                        "X-OpenWebUI-User-Email": user.email,
                        "X-OpenWebUI-User-Role": user.role,
                    }
                    if ENABLE_FORWARD_USER_INFO_HEADERS and user
                    else {}
                ),
            },
            json=json_data,
        )
        r.raise_for_status()
        data = r.json()
        if "data" in data:
            embeddings = [elem["embedding"] for elem in data["data"]]

            # If we filtered out some texts, we need to return None for the empty ones
            if len(valid_texts) < len(texts):
                result = []
                valid_idx = 0
                for i, text in enumerate(texts):
                    if text and text.strip():
                        result.append(embeddings[valid_idx])
                        valid_idx += 1
                    else:
                        result.append(None)
                return result
            else:
                return embeddings
        else:
            raise "Something went wrong :/"
    except Exception as e:
        log.exception(f"Error generating openai batch embeddings: {e}")
        return None


def generate_azure_openai_batch_embeddings(
    model: str,
    texts: list[str],
    url: str,
    key: str = "",
    version: str = "",
    prefix: str = None,
    user: UserModel = None,
) -> Optional[list[list[float]]]:
    try:
        # Filter out empty or whitespace-only texts
        valid_texts = [text.strip() for text in texts if text and text.strip()]

        if len(valid_texts) == 0:
            log.warning("No valid texts provided for Azure OpenAI embedding generation")
            return None

        log.debug(
            f"generate_azure_openai_batch_embeddings:deployment {model} batch size: {len(valid_texts)} (filtered from {len(texts)})"
        )
        json_data = {"input": valid_texts}
        if isinstance(RAG_EMBEDDING_PREFIX_FIELD_NAME, str) and isinstance(prefix, str):
            json_data[RAG_EMBEDDING_PREFIX_FIELD_NAME] = prefix

        url = f"{url}/openai/deployments/{model}/embeddings?api-version={version}"

        for _ in range(5):
            r = requests.post(
                url,
                headers={
                    "Content-Type": "application/json",
                    "api-key": key,
                    **(
                        {
                            "X-OpenWebUI-User-Name": quote(user.name, safe=" "),
                            "X-OpenWebUI-User-Id": user.id,
                            "X-OpenWebUI-User-Email": user.email,
                            "X-OpenWebUI-User-Role": user.role,
                        }
                        if ENABLE_FORWARD_USER_INFO_HEADERS and user
                        else {}
                    ),
                },
                json=json_data,
            )
            if r.status_code == 429:
                retry = float(r.headers.get("Retry-After", "1"))
                time.sleep(retry)
                continue
            r.raise_for_status()
            data = r.json()
            if "data" in data:
                embeddings = [elem["embedding"] for elem in data["data"]]

                # If we filtered out some texts, we need to return None for the empty ones
                if len(valid_texts) < len(texts):
                    result = []
                    valid_idx = 0
                    for i, text in enumerate(texts):
                        if text and text.strip():
                            result.append(embeddings[valid_idx])
                            valid_idx += 1
                        else:
                            result.append(None)
                    return result
                else:
                    return embeddings
            else:
                raise Exception("Something went wrong :/")
        return None
    except Exception as e:
        log.exception(f"Error generating azure openai batch embeddings: {e}")
        return None


def generate_ollama_batch_embeddings(
    model: str,
    texts: list[str],
    url: str,
    key: str = "",
    prefix: str = None,
    user: UserModel = None,
) -> Optional[list[list[float]]]:
    try:
        log.debug(
            f"generate_ollama_batch_embeddings:model {model} batch size: {len(texts)}"
        )
        json_data = {"input": texts, "model": model}
        if isinstance(RAG_EMBEDDING_PREFIX_FIELD_NAME, str) and isinstance(prefix, str):
            json_data[RAG_EMBEDDING_PREFIX_FIELD_NAME] = prefix

        r = requests.post(
            f"{url}/api/embed",
            headers={
                "Content-Type": "application/json",
                "Authorization": f"Bearer {key}",
                **(
                    {
                        "X-OpenWebUI-User-Name": quote(user.name, safe=" "),
                        "X-OpenWebUI-User-Id": user.id,
                        "X-OpenWebUI-User-Email": user.email,
                        "X-OpenWebUI-User-Role": user.role,
                    }
                    if ENABLE_FORWARD_USER_INFO_HEADERS
                    else {}
                ),
            },
            json=json_data,
        )
        r.raise_for_status()
        data = r.json()

        if "embeddings" in data:
            return data["embeddings"]
        else:
            raise "Something went wrong :/"
    except Exception as e:
        log.exception(f"Error generating ollama batch embeddings: {e}")
        return None


def generate_embeddings(
    engine: str,
    model: str,
    text: Union[str, list[str]],
    prefix: Union[str, None] = None,
    **kwargs,
):
    url = kwargs.get("url", "")
    key = kwargs.get("key", "")
    user = kwargs.get("user")

    if prefix is not None and RAG_EMBEDDING_PREFIX_FIELD_NAME is None:
        if isinstance(text, list):
            text = [f"{prefix}{text_element}" for text_element in text]
        else:
            text = f"{prefix}{text}"

    if engine == "ollama":
        embeddings = generate_ollama_batch_embeddings(
            **{
                "model": model,
                "texts": text if isinstance(text, list) else [text],
                "url": url,
                "key": key,
                "prefix": prefix,
                "user": user,
            }
        )
        return embeddings[0] if isinstance(text, str) else embeddings
    elif engine == "openai":
        embeddings = generate_openai_batch_embeddings(
            model, text if isinstance(text, list) else [text], url, key, prefix, user
        )
        return embeddings[0] if isinstance(text, str) else embeddings
    elif engine == "azure_openai":
        azure_api_version = kwargs.get("azure_api_version", "")
        embeddings = generate_azure_openai_batch_embeddings(
            model,
            text if isinstance(text, list) else [text],
            url,
            key,
            azure_api_version,
            prefix,
            user,
        )
        return embeddings[0] if isinstance(text, str) else embeddings


=======
>>>>>>> 140605e6
import operator
from typing import Optional, Sequence

from langchain_core.callbacks import Callbacks
from langchain_core.documents import BaseDocumentCompressor, Document


class RerankCompressor(BaseDocumentCompressor):
    embedding_function: Any
    top_n: int
    reranking_function: Any
    r_score: float

    class Config:
        extra = "forbid"
        arbitrary_types_allowed = True

    def compress_documents(
        self,
        documents: Sequence[Document],
        query: str,
        callbacks: Optional[Callbacks] = None,
    ) -> Sequence[Document]:
        """Compress retrieved documents given the query context.

        Args:
            documents: The retrieved documents.
            query: The query context.
            callbacks: Optional callbacks to run during compression.

        Returns:
            The compressed documents.

        """
        return []

    async def acompress_documents(
        self,
        documents: Sequence[Document],
        query: str,
        callbacks: Optional[Callbacks] = None,
    ) -> Sequence[Document]:
        reranking = self.reranking_function is not None

        scores = None
        if reranking:
            scores = self.reranking_function(query, documents)
        else:
            from sentence_transformers import util

            query_embedding = await self.embedding_function(
                query, RAG_EMBEDDING_QUERY_PREFIX
            )
            document_embedding = await self.embedding_function(
                [doc.page_content for doc in documents], RAG_EMBEDDING_CONTENT_PREFIX
            )
            scores = util.cos_sim(query_embedding, document_embedding)[0]

        if scores is not None:
            docs_with_scores = list(
                zip(
                    documents,
                    scores.tolist() if not isinstance(scores, list) else scores,
                )
            )
            if self.r_score:
                docs_with_scores = [
                    (d, s) for d, s in docs_with_scores if s >= self.r_score
                ]

            result = sorted(docs_with_scores, key=operator.itemgetter(1), reverse=True)
            final_results = []
            for doc, doc_score in result[: self.top_n]:
                metadata = doc.metadata
                metadata["score"] = doc_score
                doc = Document(
                    page_content=doc.page_content,
                    metadata=metadata,
                )
                final_results.append(doc)
            return final_results
        else:
            log.warning(
                "No valid scores found, check your reranking function. Returning original documents."
            )
            return documents<|MERGE_RESOLUTION|>--- conflicted
+++ resolved
@@ -295,16 +295,14 @@
 
         log.debug(f"query_doc_with_hybrid_search:doc {collection_name}")
 
-<<<<<<< HEAD
         # Get namespace for vector search retriever
         namespace = get_namespace_for_collection(collection_name)
-=======
+
         bm25_texts = (
             get_enriched_texts(collection_result)
             if enable_enriched_texts
             else collection_result.documents[0]
         )
->>>>>>> 140605e6
 
         bm25_retriever = BM25Retriever.from_texts(
             texts=bm25_texts,
@@ -1309,7 +1307,6 @@
         return model
 
 
-<<<<<<< HEAD
 def generate_openai_batch_embeddings(
     model: str,
     texts: list[str],
@@ -1545,8 +1542,6 @@
         return embeddings[0] if isinstance(text, str) else embeddings
 
 
-=======
->>>>>>> 140605e6
 import operator
 from typing import Optional, Sequence
 
