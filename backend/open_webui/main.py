import asyncio
import inspect
import json
import logging
import mimetypes
import os
import shutil
import sys
import time
import random
from uuid import uuid4


from contextlib import asynccontextmanager
from urllib.parse import urlencode, parse_qs, urlparse
from pydantic import BaseModel
from sqlalchemy import text

from typing import Optional
from aiocache import cached
import aiohttp
import anyio.to_thread
import requests
from redis import Redis


from fastapi import (
    Depends,
    FastAPI,
    File,
    Form,
    HTTPException,
    Request,
    UploadFile,
    status,
    applications,
    BackgroundTasks,
)
from fastapi.openapi.docs import get_swagger_ui_html

from fastapi.middleware.cors import CORSMiddleware
from fastapi.responses import FileResponse, JSONResponse, RedirectResponse
from fastapi.staticfiles import StaticFiles

from starlette_compress import CompressMiddleware

from starlette.exceptions import HTTPException as StarletteHTTPException
from starlette.middleware.base import BaseHTTPMiddleware
from starlette.middleware.sessions import SessionMiddleware
from starlette.responses import Response, StreamingResponse
from starlette.datastructures import Headers


from open_webui.utils import logger
from open_webui.utils.audit import AuditLevel, AuditLoggingMiddleware
from open_webui.utils.logger import start_logger
from open_webui.socket.main import (
    app as socket_app,
    periodic_usage_pool_cleanup,
    get_models_in_use,
    get_active_user_ids,
)
from open_webui.routers import (
    audio,
    images,
    ollama,
    openai,
    retrieval,
    pipelines,
    tasks,
    auths,
    channels,
    chats,
    notes,
    folders,
    configs,
    groups,
    files,
    functions,
    memories,
    models,
    knowledge,
    prompts,
    evaluations,
    tools,
    users,
    utils,
    scim,
)

from open_webui.routers.retrieval import (
    get_embedding_function,
    get_reranking_function,
    get_ef,
    get_rf,
)

from open_webui.internal.db import Session, engine

from open_webui.models.functions import Functions
from open_webui.models.models import Models
from open_webui.models.users import UserModel, Users
from open_webui.models.chats import Chats

from open_webui.config import (
    # Ollama
    ENABLE_OLLAMA_API,
    OLLAMA_BASE_URLS,
    OLLAMA_API_CONFIGS,
    # OpenAI
    ENABLE_OPENAI_API,
    ONEDRIVE_CLIENT_ID,
    ONEDRIVE_SHAREPOINT_URL,
    ONEDRIVE_SHAREPOINT_TENANT_ID,
    OPENAI_API_BASE_URLS,
    OPENAI_API_KEYS,
    OPENAI_API_CONFIGS,
    # Direct Connections
    ENABLE_DIRECT_CONNECTIONS,
    # Model list
    ENABLE_BASE_MODELS_CACHE,
    # Thread pool size for FastAPI/AnyIO
    THREAD_POOL_SIZE,
    # Tool Server Configs
    TOOL_SERVER_CONNECTIONS,
    # Code Execution
    ENABLE_CODE_EXECUTION,
    CODE_EXECUTION_ENGINE,
    CODE_EXECUTION_JUPYTER_URL,
    CODE_EXECUTION_JUPYTER_AUTH,
    CODE_EXECUTION_JUPYTER_AUTH_TOKEN,
    CODE_EXECUTION_JUPYTER_AUTH_PASSWORD,
    CODE_EXECUTION_JUPYTER_TIMEOUT,
    ENABLE_CODE_INTERPRETER,
    CODE_INTERPRETER_ENGINE,
    CODE_INTERPRETER_PROMPT_TEMPLATE,
    CODE_INTERPRETER_JUPYTER_URL,
    CODE_INTERPRETER_JUPYTER_AUTH,
    CODE_INTERPRETER_JUPYTER_AUTH_TOKEN,
    CODE_INTERPRETER_JUPYTER_AUTH_PASSWORD,
    CODE_INTERPRETER_JUPYTER_TIMEOUT,
    # Image
    AUTOMATIC1111_API_AUTH,
    AUTOMATIC1111_BASE_URL,
    AUTOMATIC1111_CFG_SCALE,
    AUTOMATIC1111_SAMPLER,
    AUTOMATIC1111_SCHEDULER,
    COMFYUI_BASE_URL,
    COMFYUI_API_KEY,
    COMFYUI_WORKFLOW,
    COMFYUI_WORKFLOW_NODES,
    ENABLE_IMAGE_GENERATION,
    ENABLE_IMAGE_PROMPT_GENERATION,
    IMAGE_GENERATION_ENGINE,
    IMAGE_GENERATION_MODEL,
    IMAGE_SIZE,
    IMAGE_STEPS,
    IMAGES_OPENAI_API_BASE_URL,
    IMAGES_OPENAI_API_KEY,
    IMAGES_GEMINI_API_BASE_URL,
    IMAGES_GEMINI_API_KEY,
    # Audio
    AUDIO_STT_ENGINE,
    AUDIO_STT_MODEL,
    AUDIO_STT_SUPPORTED_CONTENT_TYPES,
    AUDIO_STT_OPENAI_API_BASE_URL,
    AUDIO_STT_OPENAI_API_KEY,
    AUDIO_STT_AZURE_API_KEY,
    AUDIO_STT_AZURE_REGION,
    AUDIO_STT_AZURE_LOCALES,
    AUDIO_STT_AZURE_BASE_URL,
    AUDIO_STT_AZURE_MAX_SPEAKERS,
    AUDIO_TTS_API_KEY,
    AUDIO_TTS_ENGINE,
    AUDIO_TTS_MODEL,
    AUDIO_TTS_OPENAI_API_BASE_URL,
    AUDIO_TTS_OPENAI_API_KEY,
    AUDIO_TTS_SPLIT_ON,
    AUDIO_TTS_VOICE,
    AUDIO_TTS_AZURE_SPEECH_REGION,
    AUDIO_TTS_AZURE_SPEECH_BASE_URL,
    AUDIO_TTS_AZURE_SPEECH_OUTPUT_FORMAT,
    PLAYWRIGHT_WS_URL,
    PLAYWRIGHT_TIMEOUT,
    FIRECRAWL_API_BASE_URL,
    FIRECRAWL_API_KEY,
    WEB_LOADER_ENGINE,
    WHISPER_MODEL,
    WHISPER_VAD_FILTER,
    WHISPER_LANGUAGE,
    DEEPGRAM_API_KEY,
    WHISPER_MODEL_AUTO_UPDATE,
    WHISPER_MODEL_DIR,
    # Retrieval
    RAG_TEMPLATE,
    DEFAULT_RAG_TEMPLATE,
    RAG_FULL_CONTEXT,
    BYPASS_EMBEDDING_AND_RETRIEVAL,
    RAG_EMBEDDING_MODEL,
    RAG_EMBEDDING_MODEL_AUTO_UPDATE,
    RAG_EMBEDDING_MODEL_TRUST_REMOTE_CODE,
    RAG_RERANKING_ENGINE,
    RAG_RERANKING_MODEL,
    RAG_EXTERNAL_RERANKER_URL,
    RAG_EXTERNAL_RERANKER_API_KEY,
    RAG_RERANKING_MODEL_AUTO_UPDATE,
    RAG_RERANKING_MODEL_TRUST_REMOTE_CODE,
    RAG_EMBEDDING_ENGINE,
    RAG_EMBEDDING_BATCH_SIZE,
    RAG_TOP_K,
    RAG_TOP_K_RERANKER,
    RAG_RELEVANCE_THRESHOLD,
    RAG_HYBRID_BM25_WEIGHT,
    RAG_ALLOWED_FILE_EXTENSIONS,
    RAG_FILE_MAX_COUNT,
    RAG_FILE_MAX_SIZE,
    FILE_IMAGE_COMPRESSION_WIDTH,
    FILE_IMAGE_COMPRESSION_HEIGHT,
    RAG_OPENAI_API_BASE_URL,
    RAG_OPENAI_API_KEY,
    RAG_AZURE_OPENAI_BASE_URL,
    RAG_AZURE_OPENAI_API_KEY,
    RAG_AZURE_OPENAI_API_VERSION,
    RAG_OLLAMA_BASE_URL,
    RAG_OLLAMA_API_KEY,
    CHUNK_OVERLAP,
    CHUNK_SIZE,
    CONTENT_EXTRACTION_ENGINE,
    DATALAB_MARKER_API_KEY,
    DATALAB_MARKER_API_BASE_URL,
    DATALAB_MARKER_ADDITIONAL_CONFIG,
    DATALAB_MARKER_SKIP_CACHE,
    DATALAB_MARKER_FORCE_OCR,
    DATALAB_MARKER_PAGINATE,
    DATALAB_MARKER_STRIP_EXISTING_OCR,
    DATALAB_MARKER_DISABLE_IMAGE_EXTRACTION,
    DATALAB_MARKER_FORMAT_LINES,
    DATALAB_MARKER_OUTPUT_FORMAT,
    DATALAB_MARKER_USE_LLM,
    EXTERNAL_DOCUMENT_LOADER_URL,
    EXTERNAL_DOCUMENT_LOADER_API_KEY,
    TIKA_SERVER_URL,
    DOCLING_SERVER_URL,
    DOCLING_OCR_ENGINE,
    DOCLING_OCR_LANG,
    DOCLING_DO_PICTURE_DESCRIPTION,
    DOCLING_PICTURE_DESCRIPTION_MODE,
    DOCLING_PICTURE_DESCRIPTION_LOCAL,
    DOCLING_PICTURE_DESCRIPTION_API,
    DOCUMENT_INTELLIGENCE_ENDPOINT,
    DOCUMENT_INTELLIGENCE_KEY,
    MISTRAL_OCR_API_KEY,
    RAG_TEXT_SPLITTER,
    TIKTOKEN_ENCODING_NAME,
    PDF_EXTRACT_IMAGES,
    YOUTUBE_LOADER_LANGUAGE,
    YOUTUBE_LOADER_PROXY_URL,
    # Retrieval (Web Search)
    ENABLE_WEB_SEARCH,
    WEB_SEARCH_ENGINE,
    BYPASS_WEB_SEARCH_EMBEDDING_AND_RETRIEVAL,
    BYPASS_WEB_SEARCH_WEB_LOADER,
    WEB_SEARCH_RESULT_COUNT,
    WEB_SEARCH_CONCURRENT_REQUESTS,
    WEB_SEARCH_TRUST_ENV,
    WEB_SEARCH_DOMAIN_FILTER_LIST,
    JINA_API_KEY,
    SEARCHAPI_API_KEY,
    SEARCHAPI_ENGINE,
    SERPAPI_API_KEY,
    SERPAPI_ENGINE,
    SEARXNG_QUERY_URL,
    YACY_QUERY_URL,
    YACY_USERNAME,
    YACY_PASSWORD,
    SERPER_API_KEY,
    SERPLY_API_KEY,
    SERPSTACK_API_KEY,
    SERPSTACK_HTTPS,
    TAVILY_API_KEY,
    TAVILY_EXTRACT_DEPTH,
    BING_SEARCH_V7_ENDPOINT,
    BING_SEARCH_V7_SUBSCRIPTION_KEY,
    BRAVE_SEARCH_API_KEY,
    EXA_API_KEY,
    PERPLEXITY_API_KEY,
    PERPLEXITY_MODEL,
    PERPLEXITY_SEARCH_CONTEXT_USAGE,
    SOUGOU_API_SID,
    SOUGOU_API_SK,
    KAGI_SEARCH_API_KEY,
    MOJEEK_SEARCH_API_KEY,
    BOCHA_SEARCH_API_KEY,
    GOOGLE_PSE_API_KEY,
    GOOGLE_PSE_ENGINE_ID,
    GOOGLE_DRIVE_CLIENT_ID,
    GOOGLE_DRIVE_API_KEY,
    ONEDRIVE_CLIENT_ID,
    ONEDRIVE_SHAREPOINT_URL,
    ONEDRIVE_SHAREPOINT_TENANT_ID,
    ENABLE_RAG_HYBRID_SEARCH,
    ENABLE_RAG_LOCAL_WEB_FETCH,
    ENABLE_WEB_LOADER_SSL_VERIFICATION,
    ENABLE_GOOGLE_DRIVE_INTEGRATION,
    ENABLE_ONEDRIVE_INTEGRATION,
    UPLOAD_DIR,
    EXTERNAL_WEB_SEARCH_URL,
    EXTERNAL_WEB_SEARCH_API_KEY,
    EXTERNAL_WEB_LOADER_URL,
    EXTERNAL_WEB_LOADER_API_KEY,
    # WebUI
    WEBUI_AUTH,
    WEBUI_NAME,
    WEBUI_BANNERS,
    WEBHOOK_URL,
    ADMIN_EMAIL,
    SHOW_ADMIN_DETAILS,
    JWT_EXPIRES_IN,
    ENABLE_SIGNUP,
    ENABLE_LOGIN_FORM,
    ENABLE_API_KEY,
    ENABLE_API_KEY_ENDPOINT_RESTRICTIONS,
    API_KEY_ALLOWED_ENDPOINTS,
    ENABLE_CHANNELS,
    ENABLE_NOTES,
    ENABLE_COMMUNITY_SHARING,
    ENABLE_MESSAGE_RATING,
    ENABLE_USER_WEBHOOKS,
    ENABLE_EVALUATION_ARENA_MODELS,
    ENABLE_ADMIN_WORKSPACE_CONTENT_ACCESS,
    USER_PERMISSIONS,
    DEFAULT_USER_ROLE,
    PENDING_USER_OVERLAY_CONTENT,
    PENDING_USER_OVERLAY_TITLE,
    DEFAULT_PROMPT_SUGGESTIONS,
    DEFAULT_MODELS,
    DEFAULT_ARENA_MODEL,
    MODEL_ORDER_LIST,
    EVALUATION_ARENA_MODELS,
    # WebUI (OAuth)
    ENABLE_OAUTH_ROLE_MANAGEMENT,
    OAUTH_ROLES_CLAIM,
    OAUTH_EMAIL_CLAIM,
    OAUTH_PICTURE_CLAIM,
    OAUTH_USERNAME_CLAIM,
    OAUTH_ALLOWED_ROLES,
    OAUTH_ADMIN_ROLES,
    # WebUI (LDAP)
    ENABLE_LDAP,
    LDAP_SERVER_LABEL,
    LDAP_SERVER_HOST,
    LDAP_SERVER_PORT,
    LDAP_ATTRIBUTE_FOR_MAIL,
    LDAP_ATTRIBUTE_FOR_USERNAME,
    LDAP_SEARCH_FILTERS,
    LDAP_SEARCH_BASE,
    LDAP_APP_DN,
    LDAP_APP_PASSWORD,
    LDAP_USE_TLS,
    LDAP_CA_CERT_FILE,
    LDAP_VALIDATE_CERT,
    LDAP_CIPHERS,
    # LDAP Group Management
    ENABLE_LDAP_GROUP_MANAGEMENT,
    ENABLE_LDAP_GROUP_CREATION,
    LDAP_ATTRIBUTE_FOR_GROUPS,
    # Misc
    ENV,
    CACHE_DIR,
    STATIC_DIR,
    FRONTEND_BUILD_DIR,
    CORS_ALLOW_ORIGIN,
    DEFAULT_LOCALE,
    OAUTH_PROVIDERS,
    WEBUI_URL,
    RESPONSE_WATERMARK,
    # Admin
    ENABLE_ADMIN_CHAT_ACCESS,
    ENABLE_ADMIN_WORKSPACE_CONTENT_ACCESS,
    ENABLE_ADMIN_EXPORT,
    # Tasks
    TASK_MODEL,
    TASK_MODEL_EXTERNAL,
    ENABLE_TAGS_GENERATION,
    ENABLE_TITLE_GENERATION,
    ENABLE_FOLLOW_UP_GENERATION,
    ENABLE_SEARCH_QUERY_GENERATION,
    ENABLE_RETRIEVAL_QUERY_GENERATION,
    ENABLE_AUTOCOMPLETE_GENERATION,
    TITLE_GENERATION_PROMPT_TEMPLATE,
    FOLLOW_UP_GENERATION_PROMPT_TEMPLATE,
    TAGS_GENERATION_PROMPT_TEMPLATE,
    IMAGE_PROMPT_GENERATION_PROMPT_TEMPLATE,
    TOOLS_FUNCTION_CALLING_PROMPT_TEMPLATE,
    QUERY_GENERATION_PROMPT_TEMPLATE,
    AUTOCOMPLETE_GENERATION_PROMPT_TEMPLATE,
    AUTOCOMPLETE_GENERATION_INPUT_MAX_LENGTH,
    AppConfig,
    reset_config,
)
from open_webui.env import (
    LICENSE_KEY,
    AUDIT_EXCLUDED_PATHS,
    AUDIT_LOG_LEVEL,
    CHANGELOG,
    REDIS_URL,
    REDIS_CLUSTER,
    REDIS_KEY_PREFIX,
    REDIS_SENTINEL_HOSTS,
    REDIS_SENTINEL_PORT,
    GLOBAL_LOG_LEVEL,
    MAX_BODY_LOG_SIZE,
    SAFE_MODE,
    SRC_LOG_LEVELS,
    VERSION,
    INSTANCE_ID,
    WEBUI_BUILD_HASH,
    WEBUI_SECRET_KEY,
    WEBUI_SESSION_COOKIE_SAME_SITE,
    WEBUI_SESSION_COOKIE_SECURE,
    ENABLE_SIGNUP_PASSWORD_CONFIRMATION,
    WEBUI_AUTH_TRUSTED_EMAIL_HEADER,
    WEBUI_AUTH_TRUSTED_NAME_HEADER,
    WEBUI_AUTH_SIGNOUT_REDIRECT_URL,
    # SCIM
    SCIM_ENABLED,
    SCIM_TOKEN,
    ENABLE_COMPRESSION_MIDDLEWARE,
    ENABLE_WEBSOCKET_SUPPORT,
    BYPASS_MODEL_ACCESS_CONTROL,
    RESET_CONFIG_ON_START,
    ENABLE_VERSION_UPDATE_CHECK,
    ENABLE_OTEL,
    EXTERNAL_PWA_MANIFEST_URL,
    AIOHTTP_CLIENT_SESSION_SSL,
)


from open_webui.utils.models import (
    get_all_models,
    get_all_base_models,
    check_model_access,
)
from open_webui.utils.chat import (
    generate_chat_completion as chat_completion_handler,
    chat_completed as chat_completed_handler,
    chat_action as chat_action_handler,
)
from open_webui.utils.embeddings import generate_embeddings
from open_webui.utils.middleware import process_chat_payload, process_chat_response
from open_webui.utils.access_control import has_access

from open_webui.utils.auth import (
    get_license_data,
    get_http_authorization_cred,
    decode_token,
    get_admin_user,
    get_verified_user,
)
from open_webui.utils.plugin import install_tool_and_function_dependencies
from open_webui.utils.oauth import OAuthManager
from open_webui.utils.security_headers import SecurityHeadersMiddleware
from open_webui.utils.redis import get_redis_connection

from open_webui.tasks import (
    redis_task_command_listener,
    list_task_ids_by_item_id,
    stop_task,
    list_tasks,
)  # Import from tasks.py

from open_webui.utils.redis import get_sentinels_from_env


from open_webui.constants import ERROR_MESSAGES


if SAFE_MODE:
    print("SAFE MODE ENABLED")
    Functions.deactivate_all_functions()

logging.basicConfig(stream=sys.stdout, level=GLOBAL_LOG_LEVEL)
log = logging.getLogger(__name__)
log.setLevel(SRC_LOG_LEVELS["MAIN"])


class SPAStaticFiles(StaticFiles):
    async def get_response(self, path: str, scope):
        try:
            return await super().get_response(path, scope)
        except (HTTPException, StarletteHTTPException) as ex:
            if ex.status_code == 404:
                if path.endswith(".js"):
                    # Return 404 for javascript files
                    raise ex
                else:
                    return await super().get_response("index.html", scope)
            else:
                raise ex


print(
    rf"""
 ██████╗ ██████╗ ███████╗███╗   ██╗    ██╗    ██╗███████╗██████╗ ██╗   ██╗██╗
██╔═══██╗██╔══██╗██╔════╝████╗  ██║    ██║    ██║██╔════╝██╔══██╗██║   ██║██║
██║   ██║██████╔╝█████╗  ██╔██╗ ██║    ██║ █╗ ██║█████╗  ██████╔╝██║   ██║██║
██║   ██║██╔═══╝ ██╔══╝  ██║╚██╗██║    ██║███╗██║██╔══╝  ██╔══██╗██║   ██║██║
╚██████╔╝██║     ███████╗██║ ╚████║    ╚███╔███╔╝███████╗██████╔╝╚██████╔╝██║
 ╚═════╝ ╚═╝     ╚══════╝╚═╝  ╚═══╝     ╚══╝╚══╝ ╚══════╝╚═════╝  ╚═════╝ ╚═╝


v{VERSION} - building the best AI user interface.
{f"Commit: {WEBUI_BUILD_HASH}" if WEBUI_BUILD_HASH != "dev-build" else ""}
https://github.com/open-webui/open-webui
"""
)


@asynccontextmanager
async def lifespan(app: FastAPI):
    app.state.instance_id = INSTANCE_ID
    start_logger()

    if RESET_CONFIG_ON_START:
        reset_config()

    if LICENSE_KEY:
        get_license_data(app, LICENSE_KEY)

    # This should be blocking (sync) so functions are not deactivated on first /get_models calls
    # when the first user lands on the / route.
    log.info("Installing external dependencies of functions and tools...")
    install_tool_and_function_dependencies()

    app.state.redis = get_redis_connection(
        redis_url=REDIS_URL,
        redis_sentinels=get_sentinels_from_env(
            REDIS_SENTINEL_HOSTS, REDIS_SENTINEL_PORT
        ),
        redis_cluster=REDIS_CLUSTER,
        async_mode=True,
    )

    if app.state.redis is not None:
        app.state.redis_task_command_listener = asyncio.create_task(
            redis_task_command_listener(app)
        )

    if THREAD_POOL_SIZE and THREAD_POOL_SIZE > 0:
        limiter = anyio.to_thread.current_default_thread_limiter()
        limiter.total_tokens = THREAD_POOL_SIZE

    asyncio.create_task(periodic_usage_pool_cleanup())

    if app.state.config.ENABLE_BASE_MODELS_CACHE:
        await get_all_models(
            Request(
                # Creating a mock request object to pass to get_all_models
                {
                    "type": "http",
                    "asgi.version": "3.0",
                    "asgi.spec_version": "2.0",
                    "method": "GET",
                    "path": "/internal",
                    "query_string": b"",
                    "headers": Headers({}).raw,
                    "client": ("127.0.0.1", 12345),
                    "server": ("127.0.0.1", 80),
                    "scheme": "http",
                    "app": app,
                }
            ),
            None,
        )

    yield

    if hasattr(app.state, "redis_task_command_listener"):
        app.state.redis_task_command_listener.cancel()


app = FastAPI(
    title="Open WebUI",
    docs_url="/docs" if ENV == "dev" else None,
    openapi_url="/openapi.json" if ENV == "dev" else None,
    redoc_url=None,
    lifespan=lifespan,
)

oauth_manager = OAuthManager(app)

app.state.instance_id = None
app.state.config = AppConfig(
    redis_url=REDIS_URL,
    redis_sentinels=get_sentinels_from_env(REDIS_SENTINEL_HOSTS, REDIS_SENTINEL_PORT),
    redis_cluster=REDIS_CLUSTER,
    redis_key_prefix=REDIS_KEY_PREFIX,
)
app.state.redis = None

app.state.WEBUI_NAME = WEBUI_NAME
app.state.LICENSE_METADATA = None


########################################
#
# OPENTELEMETRY
#
########################################

if ENABLE_OTEL:
    from open_webui.utils.telemetry.setup import setup as setup_opentelemetry

    setup_opentelemetry(app=app, db_engine=engine)


########################################
#
# OLLAMA
#
########################################


app.state.config.ENABLE_OLLAMA_API = ENABLE_OLLAMA_API
app.state.config.OLLAMA_BASE_URLS = OLLAMA_BASE_URLS
app.state.config.OLLAMA_API_CONFIGS = OLLAMA_API_CONFIGS

app.state.OLLAMA_MODELS = {}

########################################
#
# OPENAI
#
########################################

app.state.config.ENABLE_OPENAI_API = ENABLE_OPENAI_API
app.state.config.OPENAI_API_BASE_URLS = OPENAI_API_BASE_URLS
app.state.config.OPENAI_API_KEYS = OPENAI_API_KEYS
app.state.config.OPENAI_API_CONFIGS = OPENAI_API_CONFIGS

app.state.OPENAI_MODELS = {}

########################################
#
# TOOL SERVERS
#
########################################

app.state.config.TOOL_SERVER_CONNECTIONS = TOOL_SERVER_CONNECTIONS
app.state.TOOL_SERVERS = []

########################################
#
# DIRECT CONNECTIONS
#
########################################

app.state.config.ENABLE_DIRECT_CONNECTIONS = ENABLE_DIRECT_CONNECTIONS

########################################
#
# SCIM
#
########################################

app.state.SCIM_ENABLED = SCIM_ENABLED
app.state.SCIM_TOKEN = SCIM_TOKEN

########################################
#
# MODELS
#
########################################

app.state.config.ENABLE_BASE_MODELS_CACHE = ENABLE_BASE_MODELS_CACHE
app.state.BASE_MODELS = []

########################################
#
# WEBUI
#
########################################

app.state.config.WEBUI_URL = WEBUI_URL
app.state.config.ENABLE_SIGNUP = ENABLE_SIGNUP
app.state.config.ENABLE_LOGIN_FORM = ENABLE_LOGIN_FORM

app.state.config.ENABLE_API_KEY = ENABLE_API_KEY
app.state.config.ENABLE_API_KEY_ENDPOINT_RESTRICTIONS = (
    ENABLE_API_KEY_ENDPOINT_RESTRICTIONS
)
app.state.config.API_KEY_ALLOWED_ENDPOINTS = API_KEY_ALLOWED_ENDPOINTS

app.state.config.JWT_EXPIRES_IN = JWT_EXPIRES_IN

app.state.config.SHOW_ADMIN_DETAILS = SHOW_ADMIN_DETAILS
app.state.config.ADMIN_EMAIL = ADMIN_EMAIL


app.state.config.DEFAULT_MODELS = DEFAULT_MODELS
app.state.config.DEFAULT_PROMPT_SUGGESTIONS = DEFAULT_PROMPT_SUGGESTIONS
app.state.config.DEFAULT_USER_ROLE = DEFAULT_USER_ROLE

app.state.config.PENDING_USER_OVERLAY_CONTENT = PENDING_USER_OVERLAY_CONTENT
app.state.config.PENDING_USER_OVERLAY_TITLE = PENDING_USER_OVERLAY_TITLE

app.state.config.RESPONSE_WATERMARK = RESPONSE_WATERMARK

app.state.config.USER_PERMISSIONS = USER_PERMISSIONS
app.state.config.WEBHOOK_URL = WEBHOOK_URL
app.state.config.BANNERS = WEBUI_BANNERS
app.state.config.MODEL_ORDER_LIST = MODEL_ORDER_LIST


app.state.config.ENABLE_CHANNELS = ENABLE_CHANNELS
app.state.config.ENABLE_NOTES = ENABLE_NOTES
app.state.config.ENABLE_COMMUNITY_SHARING = ENABLE_COMMUNITY_SHARING
app.state.config.ENABLE_MESSAGE_RATING = ENABLE_MESSAGE_RATING
app.state.config.ENABLE_USER_WEBHOOKS = ENABLE_USER_WEBHOOKS

app.state.config.ENABLE_EVALUATION_ARENA_MODELS = ENABLE_EVALUATION_ARENA_MODELS
app.state.config.EVALUATION_ARENA_MODELS = EVALUATION_ARENA_MODELS

app.state.config.OAUTH_USERNAME_CLAIM = OAUTH_USERNAME_CLAIM
app.state.config.OAUTH_PICTURE_CLAIM = OAUTH_PICTURE_CLAIM
app.state.config.OAUTH_EMAIL_CLAIM = OAUTH_EMAIL_CLAIM

app.state.config.ENABLE_OAUTH_ROLE_MANAGEMENT = ENABLE_OAUTH_ROLE_MANAGEMENT
app.state.config.OAUTH_ROLES_CLAIM = OAUTH_ROLES_CLAIM
app.state.config.OAUTH_ALLOWED_ROLES = OAUTH_ALLOWED_ROLES
app.state.config.OAUTH_ADMIN_ROLES = OAUTH_ADMIN_ROLES

app.state.config.ENABLE_LDAP = ENABLE_LDAP
app.state.config.LDAP_SERVER_LABEL = LDAP_SERVER_LABEL
app.state.config.LDAP_SERVER_HOST = LDAP_SERVER_HOST
app.state.config.LDAP_SERVER_PORT = LDAP_SERVER_PORT
app.state.config.LDAP_ATTRIBUTE_FOR_MAIL = LDAP_ATTRIBUTE_FOR_MAIL
app.state.config.LDAP_ATTRIBUTE_FOR_USERNAME = LDAP_ATTRIBUTE_FOR_USERNAME
app.state.config.LDAP_APP_DN = LDAP_APP_DN
app.state.config.LDAP_APP_PASSWORD = LDAP_APP_PASSWORD
app.state.config.LDAP_SEARCH_BASE = LDAP_SEARCH_BASE
app.state.config.LDAP_SEARCH_FILTERS = LDAP_SEARCH_FILTERS
app.state.config.LDAP_USE_TLS = LDAP_USE_TLS
app.state.config.LDAP_CA_CERT_FILE = LDAP_CA_CERT_FILE
app.state.config.LDAP_VALIDATE_CERT = LDAP_VALIDATE_CERT
app.state.config.LDAP_CIPHERS = LDAP_CIPHERS

# For LDAP Group Management
app.state.config.ENABLE_LDAP_GROUP_MANAGEMENT = ENABLE_LDAP_GROUP_MANAGEMENT
app.state.config.ENABLE_LDAP_GROUP_CREATION = ENABLE_LDAP_GROUP_CREATION
app.state.config.LDAP_ATTRIBUTE_FOR_GROUPS = LDAP_ATTRIBUTE_FOR_GROUPS


app.state.AUTH_TRUSTED_EMAIL_HEADER = WEBUI_AUTH_TRUSTED_EMAIL_HEADER
app.state.AUTH_TRUSTED_NAME_HEADER = WEBUI_AUTH_TRUSTED_NAME_HEADER
app.state.WEBUI_AUTH_SIGNOUT_REDIRECT_URL = WEBUI_AUTH_SIGNOUT_REDIRECT_URL
app.state.EXTERNAL_PWA_MANIFEST_URL = EXTERNAL_PWA_MANIFEST_URL

app.state.USER_COUNT = None

app.state.TOOLS = {}
app.state.TOOL_CONTENTS = {}

app.state.FUNCTIONS = {}
app.state.FUNCTION_CONTENTS = {}

########################################
#
# RETRIEVAL
#
########################################


app.state.config.TOP_K = RAG_TOP_K
app.state.config.TOP_K_RERANKER = RAG_TOP_K_RERANKER
app.state.config.RELEVANCE_THRESHOLD = RAG_RELEVANCE_THRESHOLD
app.state.config.HYBRID_BM25_WEIGHT = RAG_HYBRID_BM25_WEIGHT


app.state.config.ALLOWED_FILE_EXTENSIONS = RAG_ALLOWED_FILE_EXTENSIONS
app.state.config.FILE_MAX_SIZE = RAG_FILE_MAX_SIZE
app.state.config.FILE_MAX_COUNT = RAG_FILE_MAX_COUNT
app.state.config.FILE_IMAGE_COMPRESSION_WIDTH = FILE_IMAGE_COMPRESSION_WIDTH
app.state.config.FILE_IMAGE_COMPRESSION_HEIGHT = FILE_IMAGE_COMPRESSION_HEIGHT


app.state.config.RAG_FULL_CONTEXT = RAG_FULL_CONTEXT
app.state.config.BYPASS_EMBEDDING_AND_RETRIEVAL = BYPASS_EMBEDDING_AND_RETRIEVAL
app.state.config.ENABLE_RAG_HYBRID_SEARCH = ENABLE_RAG_HYBRID_SEARCH
app.state.config.ENABLE_WEB_LOADER_SSL_VERIFICATION = ENABLE_WEB_LOADER_SSL_VERIFICATION

app.state.config.CONTENT_EXTRACTION_ENGINE = CONTENT_EXTRACTION_ENGINE
app.state.config.DATALAB_MARKER_API_KEY = DATALAB_MARKER_API_KEY
app.state.config.DATALAB_MARKER_API_BASE_URL = DATALAB_MARKER_API_BASE_URL
app.state.config.DATALAB_MARKER_ADDITIONAL_CONFIG = DATALAB_MARKER_ADDITIONAL_CONFIG
app.state.config.DATALAB_MARKER_SKIP_CACHE = DATALAB_MARKER_SKIP_CACHE
app.state.config.DATALAB_MARKER_FORCE_OCR = DATALAB_MARKER_FORCE_OCR
app.state.config.DATALAB_MARKER_PAGINATE = DATALAB_MARKER_PAGINATE
app.state.config.DATALAB_MARKER_STRIP_EXISTING_OCR = DATALAB_MARKER_STRIP_EXISTING_OCR
app.state.config.DATALAB_MARKER_DISABLE_IMAGE_EXTRACTION = (
    DATALAB_MARKER_DISABLE_IMAGE_EXTRACTION
)
app.state.config.DATALAB_MARKER_FORMAT_LINES = DATALAB_MARKER_FORMAT_LINES
app.state.config.DATALAB_MARKER_USE_LLM = DATALAB_MARKER_USE_LLM
app.state.config.DATALAB_MARKER_OUTPUT_FORMAT = DATALAB_MARKER_OUTPUT_FORMAT
app.state.config.EXTERNAL_DOCUMENT_LOADER_URL = EXTERNAL_DOCUMENT_LOADER_URL
app.state.config.EXTERNAL_DOCUMENT_LOADER_API_KEY = EXTERNAL_DOCUMENT_LOADER_API_KEY
app.state.config.TIKA_SERVER_URL = TIKA_SERVER_URL
app.state.config.DOCLING_SERVER_URL = DOCLING_SERVER_URL
app.state.config.DOCLING_OCR_ENGINE = DOCLING_OCR_ENGINE
app.state.config.DOCLING_OCR_LANG = DOCLING_OCR_LANG
app.state.config.DOCLING_DO_PICTURE_DESCRIPTION = DOCLING_DO_PICTURE_DESCRIPTION
app.state.config.DOCLING_PICTURE_DESCRIPTION_MODE = DOCLING_PICTURE_DESCRIPTION_MODE
app.state.config.DOCLING_PICTURE_DESCRIPTION_LOCAL = DOCLING_PICTURE_DESCRIPTION_LOCAL
app.state.config.DOCLING_PICTURE_DESCRIPTION_API = DOCLING_PICTURE_DESCRIPTION_API
app.state.config.DOCUMENT_INTELLIGENCE_ENDPOINT = DOCUMENT_INTELLIGENCE_ENDPOINT
app.state.config.DOCUMENT_INTELLIGENCE_KEY = DOCUMENT_INTELLIGENCE_KEY
app.state.config.MISTRAL_OCR_API_KEY = MISTRAL_OCR_API_KEY

app.state.config.TEXT_SPLITTER = RAG_TEXT_SPLITTER
app.state.config.TIKTOKEN_ENCODING_NAME = TIKTOKEN_ENCODING_NAME

app.state.config.CHUNK_SIZE = CHUNK_SIZE
app.state.config.CHUNK_OVERLAP = CHUNK_OVERLAP

app.state.config.RAG_EMBEDDING_ENGINE = RAG_EMBEDDING_ENGINE
app.state.config.RAG_EMBEDDING_MODEL = RAG_EMBEDDING_MODEL
app.state.config.RAG_EMBEDDING_BATCH_SIZE = RAG_EMBEDDING_BATCH_SIZE

app.state.config.RAG_RERANKING_ENGINE = RAG_RERANKING_ENGINE
app.state.config.RAG_RERANKING_MODEL = RAG_RERANKING_MODEL
app.state.config.RAG_EXTERNAL_RERANKER_URL = RAG_EXTERNAL_RERANKER_URL
app.state.config.RAG_EXTERNAL_RERANKER_API_KEY = RAG_EXTERNAL_RERANKER_API_KEY

app.state.config.RAG_TEMPLATE = RAG_TEMPLATE

app.state.config.RAG_OPENAI_API_BASE_URL = RAG_OPENAI_API_BASE_URL
app.state.config.RAG_OPENAI_API_KEY = RAG_OPENAI_API_KEY

app.state.config.RAG_AZURE_OPENAI_BASE_URL = RAG_AZURE_OPENAI_BASE_URL
app.state.config.RAG_AZURE_OPENAI_API_KEY = RAG_AZURE_OPENAI_API_KEY
app.state.config.RAG_AZURE_OPENAI_API_VERSION = RAG_AZURE_OPENAI_API_VERSION

app.state.config.RAG_OLLAMA_BASE_URL = RAG_OLLAMA_BASE_URL
app.state.config.RAG_OLLAMA_API_KEY = RAG_OLLAMA_API_KEY

app.state.config.PDF_EXTRACT_IMAGES = PDF_EXTRACT_IMAGES

app.state.config.YOUTUBE_LOADER_LANGUAGE = YOUTUBE_LOADER_LANGUAGE
app.state.config.YOUTUBE_LOADER_PROXY_URL = YOUTUBE_LOADER_PROXY_URL


app.state.config.ENABLE_WEB_SEARCH = ENABLE_WEB_SEARCH
app.state.config.WEB_SEARCH_ENGINE = WEB_SEARCH_ENGINE
app.state.config.WEB_SEARCH_DOMAIN_FILTER_LIST = WEB_SEARCH_DOMAIN_FILTER_LIST
app.state.config.WEB_SEARCH_RESULT_COUNT = WEB_SEARCH_RESULT_COUNT
app.state.config.WEB_SEARCH_CONCURRENT_REQUESTS = WEB_SEARCH_CONCURRENT_REQUESTS
app.state.config.WEB_LOADER_ENGINE = WEB_LOADER_ENGINE
app.state.config.WEB_SEARCH_TRUST_ENV = WEB_SEARCH_TRUST_ENV
app.state.config.BYPASS_WEB_SEARCH_EMBEDDING_AND_RETRIEVAL = (
    BYPASS_WEB_SEARCH_EMBEDDING_AND_RETRIEVAL
)
app.state.config.BYPASS_WEB_SEARCH_WEB_LOADER = BYPASS_WEB_SEARCH_WEB_LOADER

app.state.config.ENABLE_GOOGLE_DRIVE_INTEGRATION = ENABLE_GOOGLE_DRIVE_INTEGRATION
app.state.config.ENABLE_ONEDRIVE_INTEGRATION = ENABLE_ONEDRIVE_INTEGRATION
app.state.config.SEARXNG_QUERY_URL = SEARXNG_QUERY_URL
app.state.config.YACY_QUERY_URL = YACY_QUERY_URL
app.state.config.YACY_USERNAME = YACY_USERNAME
app.state.config.YACY_PASSWORD = YACY_PASSWORD
app.state.config.GOOGLE_PSE_API_KEY = GOOGLE_PSE_API_KEY
app.state.config.GOOGLE_PSE_ENGINE_ID = GOOGLE_PSE_ENGINE_ID
app.state.config.BRAVE_SEARCH_API_KEY = BRAVE_SEARCH_API_KEY
app.state.config.KAGI_SEARCH_API_KEY = KAGI_SEARCH_API_KEY
app.state.config.MOJEEK_SEARCH_API_KEY = MOJEEK_SEARCH_API_KEY
app.state.config.BOCHA_SEARCH_API_KEY = BOCHA_SEARCH_API_KEY
app.state.config.SERPSTACK_API_KEY = SERPSTACK_API_KEY
app.state.config.SERPSTACK_HTTPS = SERPSTACK_HTTPS
app.state.config.SERPER_API_KEY = SERPER_API_KEY
app.state.config.SERPLY_API_KEY = SERPLY_API_KEY
app.state.config.TAVILY_API_KEY = TAVILY_API_KEY
app.state.config.SEARCHAPI_API_KEY = SEARCHAPI_API_KEY
app.state.config.SEARCHAPI_ENGINE = SEARCHAPI_ENGINE
app.state.config.SERPAPI_API_KEY = SERPAPI_API_KEY
app.state.config.SERPAPI_ENGINE = SERPAPI_ENGINE
app.state.config.JINA_API_KEY = JINA_API_KEY
app.state.config.BING_SEARCH_V7_ENDPOINT = BING_SEARCH_V7_ENDPOINT
app.state.config.BING_SEARCH_V7_SUBSCRIPTION_KEY = BING_SEARCH_V7_SUBSCRIPTION_KEY
app.state.config.EXA_API_KEY = EXA_API_KEY
app.state.config.PERPLEXITY_API_KEY = PERPLEXITY_API_KEY
app.state.config.PERPLEXITY_MODEL = PERPLEXITY_MODEL
app.state.config.PERPLEXITY_SEARCH_CONTEXT_USAGE = PERPLEXITY_SEARCH_CONTEXT_USAGE
app.state.config.SOUGOU_API_SID = SOUGOU_API_SID
app.state.config.SOUGOU_API_SK = SOUGOU_API_SK
app.state.config.EXTERNAL_WEB_SEARCH_URL = EXTERNAL_WEB_SEARCH_URL
app.state.config.EXTERNAL_WEB_SEARCH_API_KEY = EXTERNAL_WEB_SEARCH_API_KEY
app.state.config.EXTERNAL_WEB_LOADER_URL = EXTERNAL_WEB_LOADER_URL
app.state.config.EXTERNAL_WEB_LOADER_API_KEY = EXTERNAL_WEB_LOADER_API_KEY


app.state.config.PLAYWRIGHT_WS_URL = PLAYWRIGHT_WS_URL
app.state.config.PLAYWRIGHT_TIMEOUT = PLAYWRIGHT_TIMEOUT
app.state.config.FIRECRAWL_API_BASE_URL = FIRECRAWL_API_BASE_URL
app.state.config.FIRECRAWL_API_KEY = FIRECRAWL_API_KEY
app.state.config.TAVILY_EXTRACT_DEPTH = TAVILY_EXTRACT_DEPTH

app.state.EMBEDDING_FUNCTION = None
app.state.RERANKING_FUNCTION = None
app.state.ef = None
app.state.rf = None

app.state.YOUTUBE_LOADER_TRANSLATION = None


try:
    app.state.ef = get_ef(
        app.state.config.RAG_EMBEDDING_ENGINE,
        app.state.config.RAG_EMBEDDING_MODEL,
        RAG_EMBEDDING_MODEL_AUTO_UPDATE,
    )

    app.state.rf = get_rf(
        app.state.config.RAG_RERANKING_ENGINE,
        app.state.config.RAG_RERANKING_MODEL,
        app.state.config.RAG_EXTERNAL_RERANKER_URL,
        app.state.config.RAG_EXTERNAL_RERANKER_API_KEY,
        RAG_RERANKING_MODEL_AUTO_UPDATE,
    )
except Exception as e:
    log.error(f"Error updating models: {e}")
    pass


app.state.EMBEDDING_FUNCTION = get_embedding_function(
    app.state.config.RAG_EMBEDDING_ENGINE,
    app.state.config.RAG_EMBEDDING_MODEL,
    embedding_function=app.state.ef,
    url=(
        app.state.config.RAG_OPENAI_API_BASE_URL
        if app.state.config.RAG_EMBEDDING_ENGINE == "openai"
        else (
            app.state.config.RAG_OLLAMA_BASE_URL
            if app.state.config.RAG_EMBEDDING_ENGINE == "ollama"
            else app.state.config.RAG_AZURE_OPENAI_BASE_URL
        )
    ),
    key=(
        app.state.config.RAG_OPENAI_API_KEY
        if app.state.config.RAG_EMBEDDING_ENGINE == "openai"
        else (
            app.state.config.RAG_OLLAMA_API_KEY
            if app.state.config.RAG_EMBEDDING_ENGINE == "ollama"
            else app.state.config.RAG_AZURE_OPENAI_API_KEY
        )
    ),
    embedding_batch_size=app.state.config.RAG_EMBEDDING_BATCH_SIZE,
    azure_api_version=(
        app.state.config.RAG_AZURE_OPENAI_API_VERSION
        if app.state.config.RAG_EMBEDDING_ENGINE == "azure_openai"
        else None
    ),
)

app.state.RERANKING_FUNCTION = get_reranking_function(
    app.state.config.RAG_RERANKING_ENGINE,
    app.state.config.RAG_RERANKING_MODEL,
    reranking_function=app.state.rf,
)

########################################
#
# CODE EXECUTION
#
########################################

app.state.config.ENABLE_CODE_EXECUTION = ENABLE_CODE_EXECUTION
app.state.config.CODE_EXECUTION_ENGINE = CODE_EXECUTION_ENGINE
app.state.config.CODE_EXECUTION_JUPYTER_URL = CODE_EXECUTION_JUPYTER_URL
app.state.config.CODE_EXECUTION_JUPYTER_AUTH = CODE_EXECUTION_JUPYTER_AUTH
app.state.config.CODE_EXECUTION_JUPYTER_AUTH_TOKEN = CODE_EXECUTION_JUPYTER_AUTH_TOKEN
app.state.config.CODE_EXECUTION_JUPYTER_AUTH_PASSWORD = (
    CODE_EXECUTION_JUPYTER_AUTH_PASSWORD
)
app.state.config.CODE_EXECUTION_JUPYTER_TIMEOUT = CODE_EXECUTION_JUPYTER_TIMEOUT

app.state.config.ENABLE_CODE_INTERPRETER = ENABLE_CODE_INTERPRETER
app.state.config.CODE_INTERPRETER_ENGINE = CODE_INTERPRETER_ENGINE
app.state.config.CODE_INTERPRETER_PROMPT_TEMPLATE = CODE_INTERPRETER_PROMPT_TEMPLATE

app.state.config.CODE_INTERPRETER_JUPYTER_URL = CODE_INTERPRETER_JUPYTER_URL
app.state.config.CODE_INTERPRETER_JUPYTER_AUTH = CODE_INTERPRETER_JUPYTER_AUTH
app.state.config.CODE_INTERPRETER_JUPYTER_AUTH_TOKEN = (
    CODE_INTERPRETER_JUPYTER_AUTH_TOKEN
)
app.state.config.CODE_INTERPRETER_JUPYTER_AUTH_PASSWORD = (
    CODE_INTERPRETER_JUPYTER_AUTH_PASSWORD
)
app.state.config.CODE_INTERPRETER_JUPYTER_TIMEOUT = CODE_INTERPRETER_JUPYTER_TIMEOUT

########################################
#
# IMAGES
#
########################################

app.state.config.IMAGE_GENERATION_ENGINE = IMAGE_GENERATION_ENGINE
app.state.config.ENABLE_IMAGE_GENERATION = ENABLE_IMAGE_GENERATION
app.state.config.ENABLE_IMAGE_PROMPT_GENERATION = ENABLE_IMAGE_PROMPT_GENERATION

app.state.config.IMAGES_OPENAI_API_BASE_URL = IMAGES_OPENAI_API_BASE_URL
app.state.config.IMAGES_OPENAI_API_KEY = IMAGES_OPENAI_API_KEY

app.state.config.IMAGES_GEMINI_API_BASE_URL = IMAGES_GEMINI_API_BASE_URL
app.state.config.IMAGES_GEMINI_API_KEY = IMAGES_GEMINI_API_KEY

app.state.config.IMAGE_GENERATION_MODEL = IMAGE_GENERATION_MODEL

app.state.config.AUTOMATIC1111_BASE_URL = AUTOMATIC1111_BASE_URL
app.state.config.AUTOMATIC1111_API_AUTH = AUTOMATIC1111_API_AUTH
app.state.config.AUTOMATIC1111_CFG_SCALE = AUTOMATIC1111_CFG_SCALE
app.state.config.AUTOMATIC1111_SAMPLER = AUTOMATIC1111_SAMPLER
app.state.config.AUTOMATIC1111_SCHEDULER = AUTOMATIC1111_SCHEDULER
app.state.config.COMFYUI_BASE_URL = COMFYUI_BASE_URL
app.state.config.COMFYUI_API_KEY = COMFYUI_API_KEY
app.state.config.COMFYUI_WORKFLOW = COMFYUI_WORKFLOW
app.state.config.COMFYUI_WORKFLOW_NODES = COMFYUI_WORKFLOW_NODES

app.state.config.IMAGE_SIZE = IMAGE_SIZE
app.state.config.IMAGE_STEPS = IMAGE_STEPS


########################################
#
# AUDIO
#
########################################

app.state.config.STT_ENGINE = AUDIO_STT_ENGINE
app.state.config.STT_MODEL = AUDIO_STT_MODEL
app.state.config.STT_SUPPORTED_CONTENT_TYPES = AUDIO_STT_SUPPORTED_CONTENT_TYPES

app.state.config.STT_OPENAI_API_BASE_URL = AUDIO_STT_OPENAI_API_BASE_URL
app.state.config.STT_OPENAI_API_KEY = AUDIO_STT_OPENAI_API_KEY

app.state.config.WHISPER_MODEL = WHISPER_MODEL
app.state.config.WHISPER_VAD_FILTER = WHISPER_VAD_FILTER
app.state.config.DEEPGRAM_API_KEY = DEEPGRAM_API_KEY

app.state.config.AUDIO_STT_AZURE_API_KEY = AUDIO_STT_AZURE_API_KEY
app.state.config.AUDIO_STT_AZURE_REGION = AUDIO_STT_AZURE_REGION
app.state.config.AUDIO_STT_AZURE_LOCALES = AUDIO_STT_AZURE_LOCALES
app.state.config.AUDIO_STT_AZURE_BASE_URL = AUDIO_STT_AZURE_BASE_URL
app.state.config.AUDIO_STT_AZURE_MAX_SPEAKERS = AUDIO_STT_AZURE_MAX_SPEAKERS

app.state.config.TTS_OPENAI_API_BASE_URL = AUDIO_TTS_OPENAI_API_BASE_URL
app.state.config.TTS_OPENAI_API_KEY = AUDIO_TTS_OPENAI_API_KEY
app.state.config.TTS_ENGINE = AUDIO_TTS_ENGINE
app.state.config.TTS_MODEL = AUDIO_TTS_MODEL
app.state.config.TTS_VOICE = AUDIO_TTS_VOICE
app.state.config.TTS_API_KEY = AUDIO_TTS_API_KEY
app.state.config.TTS_SPLIT_ON = AUDIO_TTS_SPLIT_ON


app.state.config.TTS_AZURE_SPEECH_REGION = AUDIO_TTS_AZURE_SPEECH_REGION
app.state.config.TTS_AZURE_SPEECH_BASE_URL = AUDIO_TTS_AZURE_SPEECH_BASE_URL
app.state.config.TTS_AZURE_SPEECH_OUTPUT_FORMAT = AUDIO_TTS_AZURE_SPEECH_OUTPUT_FORMAT


app.state.faster_whisper_model = None
app.state.speech_synthesiser = None
app.state.speech_speaker_embeddings_dataset = None


########################################
#
# TASKS
#
########################################


app.state.config.TASK_MODEL = TASK_MODEL
app.state.config.TASK_MODEL_EXTERNAL = TASK_MODEL_EXTERNAL


app.state.config.ENABLE_SEARCH_QUERY_GENERATION = ENABLE_SEARCH_QUERY_GENERATION
app.state.config.ENABLE_RETRIEVAL_QUERY_GENERATION = ENABLE_RETRIEVAL_QUERY_GENERATION
app.state.config.ENABLE_AUTOCOMPLETE_GENERATION = ENABLE_AUTOCOMPLETE_GENERATION
app.state.config.ENABLE_TAGS_GENERATION = ENABLE_TAGS_GENERATION
app.state.config.ENABLE_TITLE_GENERATION = ENABLE_TITLE_GENERATION
app.state.config.ENABLE_FOLLOW_UP_GENERATION = ENABLE_FOLLOW_UP_GENERATION


app.state.config.TITLE_GENERATION_PROMPT_TEMPLATE = TITLE_GENERATION_PROMPT_TEMPLATE
app.state.config.TAGS_GENERATION_PROMPT_TEMPLATE = TAGS_GENERATION_PROMPT_TEMPLATE
app.state.config.IMAGE_PROMPT_GENERATION_PROMPT_TEMPLATE = (
    IMAGE_PROMPT_GENERATION_PROMPT_TEMPLATE
)
app.state.config.FOLLOW_UP_GENERATION_PROMPT_TEMPLATE = (
    FOLLOW_UP_GENERATION_PROMPT_TEMPLATE
)

app.state.config.TOOLS_FUNCTION_CALLING_PROMPT_TEMPLATE = (
    TOOLS_FUNCTION_CALLING_PROMPT_TEMPLATE
)
app.state.config.QUERY_GENERATION_PROMPT_TEMPLATE = QUERY_GENERATION_PROMPT_TEMPLATE
app.state.config.AUTOCOMPLETE_GENERATION_PROMPT_TEMPLATE = (
    AUTOCOMPLETE_GENERATION_PROMPT_TEMPLATE
)
app.state.config.AUTOCOMPLETE_GENERATION_INPUT_MAX_LENGTH = (
    AUTOCOMPLETE_GENERATION_INPUT_MAX_LENGTH
)


########################################
#
# WEBUI
#
########################################

app.state.MODELS = {}


class RedirectMiddleware(BaseHTTPMiddleware):
    async def dispatch(self, request: Request, call_next):
        # Check if the request is a GET request
        if request.method == "GET":
            path = request.url.path
            query_params = dict(parse_qs(urlparse(str(request.url)).query))

            # Check for the specific watch path and the presence of 'v' parameter
            if path.endswith("/watch") and "v" in query_params:
                # Extract the first 'v' parameter
                video_id = query_params["v"][0]
                encoded_video_id = urlencode({"youtube": video_id})
                redirect_url = f"/?{encoded_video_id}"
                return RedirectResponse(url=redirect_url)

        # Proceed with the normal flow of other requests
        response = await call_next(request)
        return response


# Add the middleware to the app
if ENABLE_COMPRESSION_MIDDLEWARE:
    app.add_middleware(CompressMiddleware)

app.add_middleware(RedirectMiddleware)
app.add_middleware(SecurityHeadersMiddleware)


@app.middleware("http")
async def commit_session_after_request(request: Request, call_next):
    response = await call_next(request)
    # log.debug("Commit session after request")
    Session.commit()
    return response


@app.middleware("http")
async def check_url(request: Request, call_next):
    start_time = int(time.time())
    request.state.token = get_http_authorization_cred(
        request.headers.get("Authorization")
    )

    request.state.enable_api_key = app.state.config.ENABLE_API_KEY
    response = await call_next(request)
    process_time = int(time.time()) - start_time
    response.headers["X-Process-Time"] = str(process_time)
    return response


@app.middleware("http")
async def inspect_websocket(request: Request, call_next):
    if (
        "/ws/socket.io" in request.url.path
        and request.query_params.get("transport") == "websocket"
    ):
        upgrade = (request.headers.get("Upgrade") or "").lower()
        connection = (request.headers.get("Connection") or "").lower().split(",")
        # Check that there's the correct headers for an upgrade, else reject the connection
        # This is to work around this upstream issue: https://github.com/miguelgrinberg/python-engineio/issues/367
        if upgrade != "websocket" or "upgrade" not in connection:
            return JSONResponse(
                status_code=status.HTTP_400_BAD_REQUEST,
                content={"detail": "Invalid WebSocket upgrade request"},
            )
    return await call_next(request)


app.add_middleware(
    CORSMiddleware,
    allow_origins=CORS_ALLOW_ORIGIN,
    allow_credentials=True,
    allow_methods=["*"],
    allow_headers=["*"],
)


app.mount("/ws", socket_app)


app.include_router(ollama.router, prefix="/ollama", tags=["ollama"])
app.include_router(openai.router, prefix="/openai", tags=["openai"])


app.include_router(pipelines.router, prefix="/api/v1/pipelines", tags=["pipelines"])
app.include_router(tasks.router, prefix="/api/v1/tasks", tags=["tasks"])
app.include_router(images.router, prefix="/api/v1/images", tags=["images"])

app.include_router(audio.router, prefix="/api/v1/audio", tags=["audio"])
app.include_router(retrieval.router, prefix="/api/v1/retrieval", tags=["retrieval"])

app.include_router(configs.router, prefix="/api/v1/configs", tags=["configs"])

app.include_router(auths.router, prefix="/api/v1/auths", tags=["auths"])
app.include_router(users.router, prefix="/api/v1/users", tags=["users"])


app.include_router(channels.router, prefix="/api/v1/channels", tags=["channels"])
app.include_router(chats.router, prefix="/api/v1/chats", tags=["chats"])
app.include_router(notes.router, prefix="/api/v1/notes", tags=["notes"])


app.include_router(models.router, prefix="/api/v1/models", tags=["models"])
app.include_router(knowledge.router, prefix="/api/v1/knowledge", tags=["knowledge"])
app.include_router(prompts.router, prefix="/api/v1/prompts", tags=["prompts"])
app.include_router(tools.router, prefix="/api/v1/tools", tags=["tools"])

app.include_router(memories.router, prefix="/api/v1/memories", tags=["memories"])
app.include_router(folders.router, prefix="/api/v1/folders", tags=["folders"])
app.include_router(groups.router, prefix="/api/v1/groups", tags=["groups"])
app.include_router(files.router, prefix="/api/v1/files", tags=["files"])
app.include_router(functions.router, prefix="/api/v1/functions", tags=["functions"])
app.include_router(
    evaluations.router, prefix="/api/v1/evaluations", tags=["evaluations"]
)
app.include_router(utils.router, prefix="/api/v1/utils", tags=["utils"])

# SCIM 2.0 API for identity management
if SCIM_ENABLED:
    app.include_router(scim.router, prefix="/api/v1/scim/v2", tags=["scim"])


try:
    audit_level = AuditLevel(AUDIT_LOG_LEVEL)
except ValueError as e:
    logger.error(f"Invalid audit level: {AUDIT_LOG_LEVEL}. Error: {e}")
    audit_level = AuditLevel.NONE

if audit_level != AuditLevel.NONE:
    app.add_middleware(
        AuditLoggingMiddleware,
        audit_level=audit_level,
        excluded_paths=AUDIT_EXCLUDED_PATHS,
        max_body_size=MAX_BODY_LOG_SIZE,
    )
##################################
#
# Chat Endpoints
#
##################################


@app.get("/api/models")
@app.get("/api/v1/models")  # Experimental: Compatibility with OpenAI API
async def get_models(
    request: Request, refresh: bool = False, user=Depends(get_verified_user)
):
    def get_filtered_models(models, user):
        filtered_models = []
        for model in models:
            if model.get("arena"):
                if has_access(
                    user.id,
                    type="read",
                    access_control=model.get("info", {})
                    .get("meta", {})
                    .get("access_control", {}),
                ):
                    filtered_models.append(model)
                continue
    
            model_info = Models.get_model_by_id(model["id"])
            if model_info:
                if (
                    (user.role == "admin" and ENABLE_ADMIN_WORKSPACE_CONTENT_ACCESS)
                    or user.id == model_info.user_id 
                    or has_access(user.id, type="read", access_control=model_info.access_control)
                ):
                    filtered_models.append(model)
    
        return filtered_models

    all_models = await get_all_models(request, refresh=refresh, user=user)

    models = []
    for model in all_models:
        # Filter out filter pipelines
        if "pipeline" in model and model["pipeline"].get("type", None) == "filter":
            continue

        try:
            model_tags = [
                tag.get("name")
                for tag in model.get("info", {}).get("meta", {}).get("tags", [])
            ]
            tags = [tag.get("name") for tag in model.get("tags", [])]

            tags = list(set(model_tags + tags))
            model["tags"] = [{"name": tag} for tag in tags]
        except Exception as e:
            log.debug(f"Error processing model tags: {e}")
            model["tags"] = []
            pass

        models.append(model)

    model_order_list = request.app.state.config.MODEL_ORDER_LIST
    if model_order_list:
        model_order_dict = {model_id: i for i, model_id in enumerate(model_order_list)}
        # Sort models by order list priority, with fallback for those not in the list
        models.sort(
            key=lambda x: (model_order_dict.get(x["id"], float("inf")), x.get("name"))
        )

    # Filter out models that the user does not have access to
<<<<<<< HEAD
    if (user.role == "user" or (user.role == "admin" and not ENABLE_ADMIN_WORKSPACE_CONTENT_ACCESS)) and not BYPASS_MODEL_ACCESS_CONTROL:
=======
    if not BYPASS_MODEL_ACCESS_CONTROL and (
        user.role != "admin" or not ENABLE_ADMIN_WORKSPACE_CONTENT_ACCESS
    ):
>>>>>>> 2cb87a71
        models = get_filtered_models(models, user)

    log.debug(
        f"/api/models returned filtered models accessible to the user: {json.dumps([model.get('id') for model in models])}"
    )
    return {"data": models}


@app.get("/api/models/base")
async def get_base_models(request: Request, user=Depends(get_admin_user)):
    models = await get_all_base_models(request, user=user)
    return {"data": models}


##################################
# Embeddings
##################################


@app.post("/api/embeddings")
@app.post("/api/v1/embeddings")  # Experimental: Compatibility with OpenAI API
async def embeddings(
    request: Request, form_data: dict, user=Depends(get_verified_user)
):
    """
    OpenAI-compatible embeddings endpoint.

    This handler:
      - Performs user/model checks and dispatches to the correct backend.
      - Supports OpenAI, Ollama, arena models, pipelines, and any compatible provider.

    Args:
        request (Request): Request context.
        form_data (dict): OpenAI-like payload (e.g., {"model": "...", "input": [...]})
        user (UserModel): Authenticated user.

    Returns:
        dict: OpenAI-compatible embeddings response.
    """
    # Make sure models are loaded in app state
    if not request.app.state.MODELS:
        await get_all_models(request, user=user)
    # Use generic dispatcher in utils.embeddings
    return await generate_embeddings(request, form_data, user)


@app.post("/api/chat/completions")
@app.post("/api/v1/chat/completions")  # Experimental: Compatibility with OpenAI API
async def chat_completion(
    request: Request,
    form_data: dict,
    user=Depends(get_verified_user),
):
    if not request.app.state.MODELS:
        await get_all_models(request, user=user)

    model_id = form_data.get("model", None)
    model_item = form_data.pop("model_item", {})
    tasks = form_data.pop("background_tasks", None)

    metadata = {}
    try:
        if not model_item.get("direct", False):
            if model_id not in request.app.state.MODELS:
                raise Exception("Model not found")

            model = request.app.state.MODELS[model_id]
            model_info = Models.get_model_by_id(model_id)

            # Check if user has access to the model
            if not BYPASS_MODEL_ACCESS_CONTROL and (
                user.role != "admin" or not ENABLE_ADMIN_WORKSPACE_CONTENT_ACCESS
            ):
                try:
                    check_model_access(user, model)
                except Exception as e:
                    raise e
        else:
            model = model_item
            model_info = None

            request.state.direct = True
            request.state.model = model

        model_info_params = (
            model_info.params.model_dump() if model_info and model_info.params else {}
        )

        # Chat Params
        stream_delta_chunk_size = form_data.get("params", {}).get(
            "stream_delta_chunk_size"
        )

        # Model Params
        if model_info_params.get("stream_delta_chunk_size"):
            stream_delta_chunk_size = model_info_params.get("stream_delta_chunk_size")

        metadata = {
            "user_id": user.id,
            "chat_id": form_data.pop("chat_id", None),
            "message_id": form_data.pop("id", None),
            "session_id": form_data.pop("session_id", None),
            "filter_ids": form_data.pop("filter_ids", []),
            "tool_ids": form_data.get("tool_ids", None),
            "tool_servers": form_data.pop("tool_servers", None),
            "files": form_data.get("files", None),
            "features": form_data.get("features", {}),
            "variables": form_data.get("variables", {}),
            "model": model,
            "direct": model_item.get("direct", False),
            "params": {
                "stream_delta_chunk_size": stream_delta_chunk_size,
                "function_calling": (
                    "native"
                    if (
                        form_data.get("params", {}).get("function_calling") == "native"
                        or model_info_params.get("function_calling") == "native"
                    )
                    else "default"
                ),
            },
        }

        if metadata.get("chat_id") and (user and user.role != "admin"):
            chat = Chats.get_chat_by_id_and_user_id(metadata["chat_id"], user.id)
            if chat is None:
                raise HTTPException(
                    status_code=status.HTTP_404_NOT_FOUND,
                    detail=ERROR_MESSAGES.DEFAULT(),
                )

        request.state.metadata = metadata
        form_data["metadata"] = metadata

        form_data, metadata, events = await process_chat_payload(
            request, form_data, user, metadata, model
        )
    except Exception as e:
        log.debug(f"Error processing chat payload: {e}")
        if metadata.get("chat_id") and metadata.get("message_id"):
            # Update the chat message with the error
            Chats.upsert_message_to_chat_by_id_and_message_id(
                metadata["chat_id"],
                metadata["message_id"],
                {
                    "error": {"content": str(e)},
                },
            )

        raise HTTPException(
            status_code=status.HTTP_400_BAD_REQUEST,
            detail=str(e),
        )

    try:
        response = await chat_completion_handler(request, form_data, user)
        if metadata.get("chat_id") and metadata.get("message_id"):
            Chats.upsert_message_to_chat_by_id_and_message_id(
                metadata["chat_id"],
                metadata["message_id"],
                {
                    "model": model_id,
                },
            )

        return await process_chat_response(
            request, response, form_data, user, metadata, model, events, tasks
        )
    except Exception as e:
        log.debug(f"Error in chat completion: {e}")
        if metadata.get("chat_id") and metadata.get("message_id"):
            # Update the chat message with the error
            Chats.upsert_message_to_chat_by_id_and_message_id(
                metadata["chat_id"],
                metadata["message_id"],
                {
                    "error": {"content": str(e)},
                },
            )

        raise HTTPException(
            status_code=status.HTTP_400_BAD_REQUEST,
            detail=str(e),
        )


# Alias for chat_completion (Legacy)
generate_chat_completions = chat_completion
generate_chat_completion = chat_completion


@app.post("/api/chat/completed")
async def chat_completed(
    request: Request, form_data: dict, user=Depends(get_verified_user)
):
    try:
        model_item = form_data.pop("model_item", {})

        if model_item.get("direct", False):
            request.state.direct = True
            request.state.model = model_item

        return await chat_completed_handler(request, form_data, user)
    except Exception as e:
        raise HTTPException(
            status_code=status.HTTP_400_BAD_REQUEST,
            detail=str(e),
        )


@app.post("/api/chat/actions/{action_id}")
async def chat_action(
    request: Request, action_id: str, form_data: dict, user=Depends(get_verified_user)
):
    try:
        model_item = form_data.pop("model_item", {})

        if model_item.get("direct", False):
            request.state.direct = True
            request.state.model = model_item

        return await chat_action_handler(request, action_id, form_data, user)
    except Exception as e:
        raise HTTPException(
            status_code=status.HTTP_400_BAD_REQUEST,
            detail=str(e),
        )


@app.post("/api/tasks/stop/{task_id}")
async def stop_task_endpoint(
    request: Request, task_id: str, user=Depends(get_verified_user)
):
    try:
        result = await stop_task(request.app.state.redis, task_id)
        return result
    except ValueError as e:
        raise HTTPException(status_code=status.HTTP_404_NOT_FOUND, detail=str(e))


@app.get("/api/tasks")
async def list_tasks_endpoint(request: Request, user=Depends(get_verified_user)):
    return {"tasks": await list_tasks(request.app.state.redis)}


@app.get("/api/tasks/chat/{chat_id}")
async def list_tasks_by_chat_id_endpoint(
    request: Request, chat_id: str, user=Depends(get_verified_user)
):
    chat = Chats.get_chat_by_id(chat_id)
    if chat is None or chat.user_id != user.id:
        return {"task_ids": []}

    task_ids = await list_task_ids_by_item_id(request.app.state.redis, chat_id)

    log.debug(f"Task IDs for chat {chat_id}: {task_ids}")
    return {"task_ids": task_ids}


##################################
#
# Config Endpoints
#
##################################


@app.get("/api/config")
async def get_app_config(request: Request):
    user = None
    if "token" in request.cookies:
        token = request.cookies.get("token")
        try:
            data = decode_token(token)
        except Exception as e:
            log.debug(e)
            raise HTTPException(
                status_code=status.HTTP_401_UNAUTHORIZED,
                detail="Invalid token",
            )
        if data is not None and "id" in data:
            user = Users.get_user_by_id(data["id"])

    user_count = Users.get_num_users()
    onboarding = False

    if user is None:
        onboarding = user_count == 0

    return {
        **({"onboarding": True} if onboarding else {}),
        "status": True,
        "name": app.state.WEBUI_NAME,
        "version": VERSION,
        "default_locale": str(DEFAULT_LOCALE),
        "oauth": {
            "providers": {
                name: config.get("name", name)
                for name, config in OAUTH_PROVIDERS.items()
            }
        },
        "features": {
            "auth": WEBUI_AUTH,
            "auth_trusted_header": bool(app.state.AUTH_TRUSTED_EMAIL_HEADER),
            "enable_signup_password_confirmation": ENABLE_SIGNUP_PASSWORD_CONFIRMATION,
            "enable_ldap": app.state.config.ENABLE_LDAP,
            "enable_api_key": app.state.config.ENABLE_API_KEY,
            "enable_signup": app.state.config.ENABLE_SIGNUP,
            "enable_login_form": app.state.config.ENABLE_LOGIN_FORM,
            "enable_websocket": ENABLE_WEBSOCKET_SUPPORT,
            "enable_version_update_check": ENABLE_VERSION_UPDATE_CHECK,
            **(
                {
                    "enable_direct_connections": app.state.config.ENABLE_DIRECT_CONNECTIONS,
                    "enable_channels": app.state.config.ENABLE_CHANNELS,
                    "enable_notes": app.state.config.ENABLE_NOTES,
                    "enable_web_search": app.state.config.ENABLE_WEB_SEARCH,
                    "enable_code_execution": app.state.config.ENABLE_CODE_EXECUTION,
                    "enable_code_interpreter": app.state.config.ENABLE_CODE_INTERPRETER,
                    "enable_image_generation": app.state.config.ENABLE_IMAGE_GENERATION,
                    "enable_autocomplete_generation": app.state.config.ENABLE_AUTOCOMPLETE_GENERATION,
                    "enable_community_sharing": app.state.config.ENABLE_COMMUNITY_SHARING,
                    "enable_message_rating": app.state.config.ENABLE_MESSAGE_RATING,
                    "enable_user_webhooks": app.state.config.ENABLE_USER_WEBHOOKS,
                    "enable_admin_export": ENABLE_ADMIN_EXPORT,
                    "enable_admin_chat_access": ENABLE_ADMIN_CHAT_ACCESS,
                    "enable_google_drive_integration": app.state.config.ENABLE_GOOGLE_DRIVE_INTEGRATION,
                    "enable_onedrive_integration": app.state.config.ENABLE_ONEDRIVE_INTEGRATION,
                }
                if user is not None
                else {}
            ),
        },
        **(
            {
                "default_models": app.state.config.DEFAULT_MODELS,
                "default_prompt_suggestions": app.state.config.DEFAULT_PROMPT_SUGGESTIONS,
                "user_count": user_count,
                "code": {
                    "engine": app.state.config.CODE_EXECUTION_ENGINE,
                },
                "audio": {
                    "tts": {
                        "engine": app.state.config.TTS_ENGINE,
                        "voice": app.state.config.TTS_VOICE,
                        "split_on": app.state.config.TTS_SPLIT_ON,
                    },
                    "stt": {
                        "engine": app.state.config.STT_ENGINE,
                    },
                },
                "file": {
                    "max_size": app.state.config.FILE_MAX_SIZE,
                    "max_count": app.state.config.FILE_MAX_COUNT,
                    "image_compression": {
                        "width": app.state.config.FILE_IMAGE_COMPRESSION_WIDTH,
                        "height": app.state.config.FILE_IMAGE_COMPRESSION_HEIGHT,
                    },
                },
                "permissions": {**app.state.config.USER_PERMISSIONS},
                "google_drive": {
                    "client_id": GOOGLE_DRIVE_CLIENT_ID.value,
                    "api_key": GOOGLE_DRIVE_API_KEY.value,
                },
                "onedrive": {
                    "client_id": ONEDRIVE_CLIENT_ID.value,
                    "sharepoint_url": ONEDRIVE_SHAREPOINT_URL.value,
                    "sharepoint_tenant_id": ONEDRIVE_SHAREPOINT_TENANT_ID.value,
                },
                "ui": {
                    "pending_user_overlay_title": app.state.config.PENDING_USER_OVERLAY_TITLE,
                    "pending_user_overlay_content": app.state.config.PENDING_USER_OVERLAY_CONTENT,
                    "response_watermark": app.state.config.RESPONSE_WATERMARK,
                },
                "license_metadata": app.state.LICENSE_METADATA,
                **(
                    {
                        "active_entries": app.state.USER_COUNT,
                    }
                    if user.role == "admin"
                    else {}
                ),
            }
            if user is not None and (user.role in ["admin", "user"])
            else {
                **(
                    {
                        "metadata": {
                            "login_footer": app.state.LICENSE_METADATA.get(
                                "login_footer", ""
                            ),
                            "auth_logo_position": app.state.LICENSE_METADATA.get(
                                "auth_logo_position", ""
                            ),
                        }
                    }
                    if app.state.LICENSE_METADATA
                    else {}
                )
            }
        ),
    }


class UrlForm(BaseModel):
    url: str


@app.get("/api/webhook")
async def get_webhook_url(user=Depends(get_admin_user)):
    return {
        "url": app.state.config.WEBHOOK_URL,
    }


@app.post("/api/webhook")
async def update_webhook_url(form_data: UrlForm, user=Depends(get_admin_user)):
    app.state.config.WEBHOOK_URL = form_data.url
    app.state.WEBHOOK_URL = app.state.config.WEBHOOK_URL
    return {"url": app.state.config.WEBHOOK_URL}


@app.get("/api/version")
async def get_app_version():
    return {
        "version": VERSION,
    }


@app.get("/api/version/updates")
async def get_app_latest_release_version(user=Depends(get_verified_user)):
    if not ENABLE_VERSION_UPDATE_CHECK:
        log.debug(
            f"Version update check is disabled, returning current version as latest version"
        )
        return {"current": VERSION, "latest": VERSION}
    try:
        timeout = aiohttp.ClientTimeout(total=1)
        async with aiohttp.ClientSession(timeout=timeout, trust_env=True) as session:
            async with session.get(
                "https://api.github.com/repos/open-webui/open-webui/releases/latest",
                ssl=AIOHTTP_CLIENT_SESSION_SSL,
            ) as response:
                response.raise_for_status()
                data = await response.json()
                latest_version = data["tag_name"]

                return {"current": VERSION, "latest": latest_version[1:]}
    except Exception as e:
        log.debug(e)
        return {"current": VERSION, "latest": VERSION}


@app.get("/api/changelog")
async def get_app_changelog():
    return {key: CHANGELOG[key] for idx, key in enumerate(CHANGELOG) if idx < 5}


@app.get("/api/usage")
async def get_current_usage(user=Depends(get_verified_user)):
    """
    Get current usage statistics for Open WebUI.
    This is an experimental endpoint and subject to change.
    """
    try:
        return {"model_ids": get_models_in_use(), "user_ids": get_active_user_ids()}
    except Exception as e:
        log.error(f"Error getting usage statistics: {e}")
        raise HTTPException(status_code=500, detail="Internal Server Error")


############################
# OAuth Login & Callback
############################

# SessionMiddleware is used by authlib for oauth
if len(OAUTH_PROVIDERS) > 0:
    app.add_middleware(
        SessionMiddleware,
        secret_key=WEBUI_SECRET_KEY,
        session_cookie="oui-session",
        same_site=WEBUI_SESSION_COOKIE_SAME_SITE,
        https_only=WEBUI_SESSION_COOKIE_SECURE,
    )


@app.get("/oauth/{provider}/login")
async def oauth_login(provider: str, request: Request):
    return await oauth_manager.handle_login(request, provider)


# OAuth login logic is as follows:
# 1. Attempt to find a user with matching subject ID, tied to the provider
# 2. If OAUTH_MERGE_ACCOUNTS_BY_EMAIL is true, find a user with the email address provided via OAuth
#    - This is considered insecure in general, as OAuth providers do not always verify email addresses
# 3. If there is no user, and ENABLE_OAUTH_SIGNUP is true, create a user
#    - Email addresses are considered unique, so we fail registration if the email address is already taken
@app.get("/oauth/{provider}/callback")
async def oauth_callback(provider: str, request: Request, response: Response):
    return await oauth_manager.handle_callback(request, provider, response)


@app.get("/manifest.json")
async def get_manifest_json():
    if app.state.EXTERNAL_PWA_MANIFEST_URL:
        return requests.get(app.state.EXTERNAL_PWA_MANIFEST_URL).json()
    else:
        return {
            "name": app.state.WEBUI_NAME,
            "short_name": app.state.WEBUI_NAME,
            "description": f"{app.state.WEBUI_NAME} is an open, extensible, user-friendly interface for AI that adapts to your workflow.",
            "start_url": "/",
            "display": "standalone",
            "background_color": "#343541",
            "icons": [
                {
                    "src": "/static/logo.png",
                    "type": "image/png",
                    "sizes": "500x500",
                    "purpose": "any",
                },
                {
                    "src": "/static/logo.png",
                    "type": "image/png",
                    "sizes": "500x500",
                    "purpose": "maskable",
                },
            ],
        }


@app.get("/opensearch.xml")
async def get_opensearch_xml():
    xml_content = rf"""
    <OpenSearchDescription xmlns="http://a9.com/-/spec/opensearch/1.1/" xmlns:moz="http://www.mozilla.org/2006/browser/search/">
    <ShortName>{app.state.WEBUI_NAME}</ShortName>
    <Description>Search {app.state.WEBUI_NAME}</Description>
    <InputEncoding>UTF-8</InputEncoding>
    <Image width="16" height="16" type="image/x-icon">{app.state.config.WEBUI_URL}/static/favicon.png</Image>
    <Url type="text/html" method="get" template="{app.state.config.WEBUI_URL}/?q={"{searchTerms}"}"/>
    <moz:SearchForm>{app.state.config.WEBUI_URL}</moz:SearchForm>
    </OpenSearchDescription>
    """
    return Response(content=xml_content, media_type="application/xml")


@app.get("/health")
async def healthcheck():
    return {"status": True}


@app.get("/health/db")
async def healthcheck_with_db():
    Session.execute(text("SELECT 1;")).all()
    return {"status": True}


app.mount("/static", StaticFiles(directory=STATIC_DIR), name="static")


@app.get("/cache/{path:path}")
async def serve_cache_file(
    path: str,
    user=Depends(get_verified_user),
):
    file_path = os.path.abspath(os.path.join(CACHE_DIR, path))
    # prevent path traversal
    if not file_path.startswith(os.path.abspath(CACHE_DIR)):
        raise HTTPException(status_code=404, detail="File not found")
    if not os.path.isfile(file_path):
        raise HTTPException(status_code=404, detail="File not found")
    return FileResponse(file_path)


def swagger_ui_html(*args, **kwargs):
    return get_swagger_ui_html(
        *args,
        **kwargs,
        swagger_js_url="/static/swagger-ui/swagger-ui-bundle.js",
        swagger_css_url="/static/swagger-ui/swagger-ui.css",
        swagger_favicon_url="/static/swagger-ui/favicon.png",
    )


applications.get_swagger_ui_html = swagger_ui_html

if os.path.exists(FRONTEND_BUILD_DIR):
    mimetypes.add_type("text/javascript", ".js")
    app.mount(
        "/",
        SPAStaticFiles(directory=FRONTEND_BUILD_DIR, html=True),
        name="spa-static-files",
    )
else:
    log.warning(
        f"Frontend build directory not found at '{FRONTEND_BUILD_DIR}'. Serving API only."
    )<|MERGE_RESOLUTION|>--- conflicted
+++ resolved
@@ -1325,13 +1325,7 @@
         )
 
     # Filter out models that the user does not have access to
-<<<<<<< HEAD
     if (user.role == "user" or (user.role == "admin" and not ENABLE_ADMIN_WORKSPACE_CONTENT_ACCESS)) and not BYPASS_MODEL_ACCESS_CONTROL:
-=======
-    if not BYPASS_MODEL_ACCESS_CONTROL and (
-        user.role != "admin" or not ENABLE_ADMIN_WORKSPACE_CONTENT_ACCESS
-    ):
->>>>>>> 2cb87a71
         models = get_filtered_models(models, user)
 
     log.debug(
